"""
Class to generate a RL environment suitable for usage with PyTorch, leveraging Qiskit modules to simulate
quantum system (could also include QUA code in the future)

Author: Arthur Strauss
Created on 28/11/2022
Last updated: 16/02/2024
"""

from __future__ import annotations

# For compatibility for options formatting between Estimators.
import json
import signal
from dataclasses import asdict
from itertools import chain
from typing import Optional, List, Callable, Any, SupportsFloat, Tuple

from gymnasium import Env
import numpy as np
from gymnasium.core import ObsType, ActType
from gymnasium.spaces import Box
from qiskit import schedule, transpile

# Qiskit imports
from qiskit.circuit import (
    QuantumCircuit,
    CircuitInstruction,
    ParameterVector,
)

# Qiskit Estimator Primitives: for computing Pauli expectation value sampling easily
from qiskit.primitives import (
    BaseEstimatorV1,
    BaseEstimatorV2,
    BaseSamplerV2,
    BaseSamplerV1,
)
from qiskit.quantum_info import partial_trace

# Qiskit Quantum Information, for fidelity benchmarking
from qiskit.quantum_info.operators import SparsePauliOp, Operator, pauli_basis
from qiskit.quantum_info.operators.measures import average_gate_fidelity, state_fidelity
from qiskit.quantum_info.states import DensityMatrix, Statevector
from qiskit.transpiler import Layout, InstructionProperties
from qiskit_aer import AerSimulator
from qiskit_aer.noise import NoiseModel
from qiskit_algorithms.state_fidelities import ComputeUncompute

# Qiskit dynamics for pulse simulation (& benchmarking)
from qiskit_dynamics import DynamicsBackend

# Qiskit Experiments for generating reliable baseline for complex gate calibrations / state preparations
from qiskit_experiments.library.tomography.basis import (
    PauliPreparationBasis,
    Pauli6PreparationBasis,
)
from qiskit_ibm_runtime import (
    EstimatorV1 as RuntimeEstimatorV1,
    EstimatorV2 as RuntimeEstimatorV2,
    SamplerV1 as RuntimeSamplerV1,
    QiskitRuntimeService,
    IBMBackend,
)

from base_q_env import (
    BaseQuantumEnvironment,
    GateTarget,
    StateTarget,
    BaseTarget,
    QiskitBackendInfo,
)
from helper_functions import (
    retrieve_primitives,
    handle_session,
    qubit_projection,
    simulate_pulse_schedule,
    rotate_unitary,
    get_optimal_z_rotation,
    fidelity_from_tomography,
)
from qconfig import QiskitConfig, QEnvConfig


class QuantumEnvironment(Env):
    metadata = {"render_modes": ["human"]}

    def __init__(self, training_config: QEnvConfig):
        """
        Class for building quantum environment for RL agent aiming to perform a state preparation task.

        :param training_config: Training configuration, containing all hyperparameters for the environment
        """

        super().__init__()

        self._trunc_index = self._inside_trunc_tracker = (
            0  # Index for circuit truncation (always 0 in this env)
        )
        self.training_config = training_config
        self.action_space: Box = training_config.action_space
        self.n_shots = training_config.n_shots
        self.n_reps = training_config.n_reps
        self.sampling_Pauli_space = (
            training_config.sampling_paulis
        )  # Number of Pauli observables to sample
        self.c_factor = training_config.c_factor  # Reward scaling factor
        self.training_with_cal = training_config.training_with_cal
        self.channel_estimator = training_config.channel_estimator
        self.fidelity_access = training_config.fidelity_access
        self.check_on_exp = training_config.check_on_exp
        self.batch_size = (
            training_config.batch_size
        )  # Batch size == number of circuits sent in one job
        self._parameters = [
            ParameterVector("a", training_config.action_space.shape[-1])
        ]
        self._tgt_instruction_counts = (
            1  # Number of instructions to calibrate (here, only one gate)
        )
        self._target_instruction_timings = [
            0
        ]  # Timings for each instruction (here, only one gate starting at t=0)
        self._reward_check_max = 1.1
        self.mean_action = np.zeros(self.action_space.shape[-1])
        self.std_action = np.ones(self.action_space.shape[-1])

        if "gate" in training_config.target:
            self.target: BaseTarget = GateTarget(
                n_reps=self.n_reps, **training_config.target
            )
        else:
            self.target: BaseTarget = StateTarget(**training_config.target)

        # Qiskit backend
        self.backend = training_config.backend_config.backend
        if self.backend is not None:
            if self.n_qubits > self.backend.num_qubits:
                raise ValueError(
                    f"Target contains more qubits ({self.n_qubits}) than backend ({self.backend.num_qubits})"
                )

        self.parametrized_circuit_func: Callable = (
            training_config.backend_config.parametrized_circuit
        )

        self._func_args = training_config.backend_config.parametrized_circuit_kwargs
        (
            self.circuit_truncations,
            self.baseline_truncations,
        ) = self._generate_circuits()
        self.abstraction_level = (
            "pulse" if self.circuit_truncations[0].calibrations else "circuit"
        )
        if isinstance(self.training_config.backend_config, QiskitConfig):
            estimator_options = training_config.backend_config.estimator_options
        else:
            estimator_options = None

        self._estimator, self._sampler = retrieve_primitives(
            self.backend,
            self.config.backend_config,
            estimator_options,
            self.circuit_truncations[0],
        )
        if not isinstance(self.sampler, BaseSamplerV1):
            self.fidelity_checker = ComputeUncompute(
                RuntimeSamplerV1(session=self.estimator.session)
            )
        else:
            self.fidelity_checker = ComputeUncompute(self._sampler)
        # Retrieve physical qubits forming the target register (and additional qubits for the circuit context)
        self._physical_target_qubits = self.target.physical_qubits
        self.backend_info = QiskitBackendInfo(self.backend)
        # Retrieve qubits forming the local circuit context (target qubits + nearest neighbor qubits on the chip)
        self._physical_neighbor_qubits = list(
            filter(
                lambda x: x not in self.physical_target_qubits,
                chain(
                    *[
                        list(self.backend_info.coupling_map.neighbors(target_qubit))
                        for target_qubit in self.physical_target_qubits
                    ]
                ),
            )
        )
        self._physical_next_neighbor_qubits = list(
            filter(
                lambda x: x
                not in self.physical_target_qubits + self.physical_neighbor_qubits,
                chain(
                    *[
                        list(self.backend_info.coupling_map.neighbors(target_qubit))
                        for target_qubit in self.physical_target_qubits
                        + self.physical_neighbor_qubits
                    ]
                ),
            )
        )

        self._param_values = np.zeros((self.batch_size, self.action_space.shape[-1]))
        self.observation_space = Box(
            low=np.array([0, 0] + [-5] * (2**self.n_qubits) ** 2),
            high=np.array([1, 1] + [5] * (2**self.n_qubits) ** 2),
            dtype=np.float32,
        )
        self.observation_space = Box(
            low=np.array([0, 0]), high=np.array([1, 1]), dtype=np.float32
        )
        # Data storage
        self._seed = self.training_config.seed
        self._session_counts = 0
        self._step_tracker = 0
        self._total_shots = []
        self._max_return = 0
        self._episode_ended = False
        self._episode_tracker = 0
        self._benchmark_cycle = training_config.benchmark_cycle
        self.action_history = []
        self.density_matrix_history = []
        self.reward_history = []
        self.qc_history = []
        self._observables, self._pauli_shots = None, None
        self._index_input_state = 0
        signal.signal(signal.SIGINT, self.signal_handler)
        signal.signal(signal.SIGTERM, self.signal_handler)

        if isinstance(self.target, GateTarget):
            if self.channel_estimator:
                self._pubs = []
            else:

                self._input_state = self.target.input_states[0][self._index_input_state]
            self.target_instruction = CircuitInstruction(
                self.target.gate, self.target.tgt_register
            )
            self.process_fidelity_history = []
            self.avg_fidelity_history = []
            self._optimal_action = np.zeros(self.action_space.shape[-1])

        else:
            self.state_fidelity_history = []

        # Check the training_config observation space matches that returned by _get_obs

        self.check_reward()

    def reset(
        self,
        *,
        seed: int | None = None,
        options: dict[str, Any] | None = None,
    ) -> tuple[ObsType, dict[str, Any]]:
        """
        Reset the environment to its initial state
        :param seed: Seed for random number generator
        :param options: Options for the reset
        :return: Initial observation
        """
        super().reset(seed=seed)
        self._episode_tracker += 1
        self._episode_ended = False
        if isinstance(self.estimator, RuntimeEstimatorV1):
            self.estimator.options.environment["job_tags"] = [
                f"rl_qoc_step{self._step_tracker}"
            ]
        elif isinstance(self.estimator, RuntimeEstimatorV2):
            self.estimator.options.update(job_tags=[f"rl_qoc_step{self._step_tracker}"])
        target_state = None
        if isinstance(self.target, GateTarget):
            if self.channel_estimator:
                pass
            else:
                input_states = self.target.input_states[self.trunc_index]
                self._index_input_state = np.random.randint(len(input_states))
                self._input_state = input_states[self._index_input_state]
                target_state = self._input_state.target_state  # (Gate |input>=|target>)

        else:  # State preparation task
            target_state = self.target

        if target_state is not None:
            self._observables, self._pauli_shots = self.retrieve_observables(
                target_state, self.circuit_truncations[self.trunc_index]
            )

        return self._get_obs(), self._get_info()

    def _get_info(self):
        return {"episode": self._episode_tracker, "step": self._step_tracker}

    def _get_obs(self):
        if isinstance(self.target, GateTarget) and not self.channel_estimator:

            return np.array(
                [
                    self._index_input_state
                    / len(self.target.input_states[self.trunc_index]),
                    self._target_instruction_timings[self._inside_trunc_tracker],
                ]
                + list(self._observable_to_observation())
            )
        else:
            return np.array(
                [0, self._target_instruction_timings[self._inside_trunc_tracker]]
            )

    def step(
        self, action: ActType
    ) -> tuple[ObsType, SupportsFloat, bool, bool, dict[str, Any]]:
        self._step_tracker += 1
        if self._episode_ended:
            print("Resetting environment")
            terminated = True
            return (
                self.reset()[0],
                np.zeros(self.batch_size),
                terminated,
                False,
                self._get_info(),
            )

        terminated = self._episode_ended = True
        reward = self.perform_action(action)

        if np.mean(reward) > self._max_return:
            self._max_return = np.mean(reward)
            self._optimal_action = self.mean_action
        self.reward_history.append(reward)
        assert (
            len(reward) == self.batch_size
        ), f"Reward table size mismatch {len(reward)} != {self.batch_size} "
        assert not np.any(np.isinf(reward)) and not np.any(
            np.isnan(reward)
        ), "Reward table contains NaN or Inf values"
        # Using Negative Log Error as the Reward
        optimal_error_precision = 1e-6
        max_fidelity = 1.0 - optimal_error_precision
        reward = np.clip(reward, a_min=0.0, a_max=max_fidelity)
        reward = -np.log(1.0 - reward)

        return self._get_obs(), reward, terminated, False, self._get_info()

    def check_reward(self):
        if self.training_with_cal:
            print("Checking reward to adjust C Factor...")
            example_obs, _ = self.reset()
            if example_obs.shape != self.observation_space.shape:
                raise ValueError(
                    f"Training Config observation space ({self.observation_space.shape}) does not "
                    f"match Environment observation shape ({example_obs.shape})"
                )
            sample_action = np.random.normal(
                loc=(self.action_space.low + self.action_space.high) / 2,
                scale=(self.action_space.high - self.action_space.low) / 2,
                size=(self.batch_size, self.action_space.shape[-1]),
            )

            batch_rewards = self.perform_action(sample_action)
            mean_reward = np.mean(batch_rewards)
            if not np.isclose(mean_reward, self.fidelity_history[-1], atol=1e-2):
                self.c_factor *= self.fidelity_history[-1] / mean_reward
                self.c_factor = np.round(self.c_factor, 1)
                print("C Factor adjusted to", self.c_factor)
            self.clear_history()
        else:
            pass

    def perform_action(self, actions: np.array):
        """
        Send the action batch to the quantum system and retrieve the reward
        :param actions: action vectors to execute on quantum system
        :return: Reward table (reward for each action in the batch)
        """
        trunc_index = self._inside_trunc_tracker
        qc = self.circuit_truncations[trunc_index].copy()
        input_state_circ = None
        params, batch_size = np.array(actions), actions.shape[0]
        if batch_size != self.batch_size:
            raise ValueError(f"Batch size mismatch: {batch_size} != {self.batch_size} ")

        if (
            self.do_benchmark() or self.fidelity_access
        ):  # Benchmarking or fidelity access
            fids = self.store_benchmarks(params)

        if not self.fidelity_access:
            if isinstance(self.target, GateTarget) and not self.channel_estimator:
                # Pick random input state
                input_state_circ = self._input_state.circuit
                for _ in range(self.n_reps - 1):  # Repeat the gate n_reps times
                    qc.compose(self.circuit_truncations[trunc_index], inplace=True)
                qc.compose(
                    input_state_circ, inplace=True, front=True
                )  # Prepend input state preparation circuit

            counts = (
                self._session_counts
                if isinstance(self.estimator, (RuntimeEstimatorV1, RuntimeEstimatorV2))
                else trunc_index
            )
            self.estimator = handle_session(
                self.estimator, self.backend, counts, qc, input_state_circ
            )
            # Append input state prep circuit to the custom circuit with front composition
            full_circ = transpile(
                qc,
                self.backend,
                initial_layout=self.layout[trunc_index],
                optimization_level=1,
            )
            print("Sending Estimator job...")
            if isinstance(self.estimator, BaseEstimatorV1):
                if self.channel_estimator:
                    raise NotImplementedError(
                        "Channel estimator not implemented for EstimatorV1"
                    )
                print(self._observables)
                job = self.estimator.run(
                    circuits=[full_circ] * self.batch_size,
                    observables=[self._observables.apply_layout(full_circ.layout)]
                    * self.batch_size,
                    parameter_values=params,
                    shots=int(np.max(self._pauli_shots) * self.n_shots),
                )
                self._total_shots.append(
                    int(np.max(self._pauli_shots) * self.n_shots)
                    * self.batch_size
                    * len(self._observables.group_commuting(qubit_wise=True))
                )
                reward_table = job.result().values / self._observables.size
            else:  # EstimatorV2
                if self.channel_estimator:
                    self._pubs, total_shots = (
                        self.retrieve_observables_and_input_states(
                            self.circuit_truncations[self.trunc_index], params
                        )
                    )
                    self._total_shots.append(total_shots)
                else:
                    print(self._observables)
                    self._pubs = [
                        (
                            full_circ,
                            observable.apply_layout(full_circ.layout),
                            params,
                            1 / np.sqrt(self.n_shots * pauli_shots),
                        )
                        for observable, pauli_shots in zip(
                            self._observables.group_commuting(qubit_wise=True),
                            self._pauli_shots,
                        )
                    ]
                    self._total_shots.append(
                        self.batch_size * np.sum(self._pauli_shots * self.n_shots)
                    )
                job = self.estimator.run(
                    pubs=self._pubs,
                )
                reward_table = np.sum(
                    [pub_result.data.evs for pub_result in job.result()], axis=0
                ) / len(self._observables)
            print("Finished Estimator job")
        else:
            reward_table = fids

        if np.mean(reward_table) > self._max_return:
            self._max_return = np.mean(reward_table)
            self._optimal_action = np.mean(params, axis=0)
        self.reward_history.append(reward_table)
        assert (
            len(reward_table) == self.batch_size
        ), f"Reward table size mismatch {len(reward_table)} != {self.batch_size} "
        assert not np.any(np.isinf(reward_table)) and not np.any(
            np.isnan(reward_table)
        ), "Reward table contains NaN or Inf values"
        return reward_table  # Shape [batchsize]

    def store_benchmarks(self, params: np.array):
        """
        Method to store in lists all relevant data to assess performance of training (fidelity information)
        :param params: List of Action vectors to execute on quantum system
        :return: None
        """

        qc = self.circuit_truncations[self.trunc_index].copy()
        n_actions = params.shape[-1]
        if isinstance(self.target, StateTarget):
            key, cls = "dm", DensityMatrix
            benchmark = state_fidelity
            method_str = "statevector" if self.backend is None else "density_matrix"
            method_qc = (
                qc.save_statevector if self.backend is None else qc.save_density_matrix
            )
        else:
            key, cls = "gate", Operator
            benchmark = average_gate_fidelity
            method_str = "unitary" if self.backend is None else "superop"
            method_qc = qc.save_unitary if self.backend is None else qc.save_superop

        target: DensityMatrix | Operator = cls(getattr(self.target, key))

        if self.check_on_exp:
            # Experiment based fidelity estimation
            try:
                qc_list = [qc.assign_parameters(angle_set) for angle_set in params]
                print("Starting tomography...")
                session = (
                    self.estimator.session
                    if hasattr(self.estimator, "session")
                    else None
                )
                fids = fidelity_from_tomography(
                    qc_list,
                    self.backend,
                    target,
                    self.target.physical_qubits,
                    session=session,
                )
                print("Finished tomography")

            except Exception as e:
                self.close()
                raise e
            if isinstance(self.target, StateTarget):
                self.state_fidelity_history.append(np.mean(fids))
            else:
                self.avg_fidelity_history.append(np.mean(fids))

        else:  # Simulation based fidelity estimation (Aer for circuit level, Dynamics for pulse)
            print("Starting simulation benchmark...")
            if self.abstraction_level == "circuit":
                if isinstance(self.backend, AerSimulator):
                    aer_backend = self.backend
                else:
                    noise_model = (
                        NoiseModel.from_backend(self.backend)
                        if self.backend is not None
                        else None
                    )
                    aer_backend = AerSimulator(
                        noise_model=noise_model, method=method_str
                    )

                method_qc()
                circ = transpile(qc, backend=aer_backend, optimization_level=0)
                job = aer_backend.run(
                    circ,
                    False,
                    [
                        {
                            self.parameters[self.trunc_index][j]: params[:, j]
                            for j in range(n_actions)
                        }
                    ],
                )
                result = job.result()
                output_states = [
                    result.data(i)[method_str] for i in range(self.batch_size)
                ]

                fids = [benchmark(state, target) for state in output_states]

                if isinstance(self.target, StateTarget):
                    self.state_fidelity_history.append(np.mean(fids))
                else:
                    self.avg_fidelity_history.append(np.mean(fids))

            else:  # Pulse simulation
                subsystem_dims = list(
                    filter(lambda x: x > 1, self.backend.options.subsystem_dims)
                )
                if isinstance(self.backend, DynamicsBackend):
                    if hasattr(self.backend.options.solver, "unitary_solve"):
                        # Jax compatible pulse simulation
                        unitaries = self.backend.options.solver.unitary_solve(params)[
                            :, 1, :, :
                        ]
                    else:
                        qc_list = [
                            qc.assign_parameters(angle_set) for angle_set in params
                        ]
                        scheds = schedule(qc_list, backend=self.backend)
                        dt = self.backend.dt
                        durations = [sched.duration for sched in scheds]
                        results = self.backend.solve(
                            scheds,
                            durations,
                            y0=np.eye(np.prod(subsystem_dims)),
                            convert_results=False,
                        )
                        unitaries = np.array([result.y[-1] for result in results])

                    qubitized_unitaries = [
                        qubit_projection(unitaries[i, :, :], subsystem_dims)
                        for i in range(self.batch_size)
                    ]

                    if self.target.target_type == "state":
                        states = [
                            Statevector.from_int(0, dims=subsystem_dims).evolve(unitary)
                            for unitary in qubitized_unitaries
                        ]
                        density_matrix = DensityMatrix(np.mean(states, axis=0))
                        if target.num_qubits != density_matrix.num_qubits:
                            states = [
                                partial_trace(
                                    state,
                                    [
                                        qubit
                                        for qubit in range(state.num_qubits)
                                        if qubit not in self.target.physical_qubits
                                    ],
                                )
                                for state in states
                            ]
                            density_matrix = partial_trace(
                                density_matrix,
                                [
                                    qubit
                                    for qubit in list(range(density_matrix.num_qubits))
                                    if qubit not in self.target.physical_qubits
                                ],
                            )

                        self.state_fidelity_history.append(
                            state_fidelity(target, density_matrix, validate=False)
                        )
                        fids = [
                            state_fidelity(target, state, validate=False)
                            for state in states
                        ]

                    else:  # Gate calibration task
                        if target.num_qubits < len(subsystem_dims):
                            qc = QuantumCircuit(len(subsystem_dims))
                            qc.append(self.target.gate, self.target.physical_qubits)
                            target = Operator(qc)

                        fids = [
                            average_gate_fidelity(unitary, target)
                            for unitary in qubitized_unitaries
                        ]
                        best_unitary = qubitized_unitaries[np.argmax(fids)]
                        res = get_optimal_z_rotation(
                            best_unitary, target, len(subsystem_dims)
                        )
                        rotated_unitaries = [
                            rotate_unitary(res.x, unitary)
                            for unitary in qubitized_unitaries
                        ]
                        fids = [
                            average_gate_fidelity(unitary, target)
                            for unitary in rotated_unitaries
                        ]
                        avg_fid_batch = np.mean(fids)

                        self.avg_fidelity_history.append(avg_fid_batch)
                else:
                    raise NotImplementedError(
                        "Pulse simulation not yet implemented for this backend"
                    )

            if self.target.target_type == "state":
                print("State fidelity:", self.state_fidelity_history[-1])
            else:
                print("Avg gate fidelity:", self.avg_fidelity_history[-1])
            print("Finished simulation benchmark")
        return fids

    def retrieve_observables(self, target_state: StateTarget, qc: QuantumCircuit):
        """
        Retrieve observables to sample for the DFE protocol for the given target state

        :param target_state: Target state to prepare
        :param qc: Quantum circuit to be executed on quantum system
        :return: Observables to sample, number of shots for each observable
        """
        # Direct fidelity estimation protocol  (https://doi.org/10.1103/PhysRevLett.106.230501)
        probabilities = target_state.Chi**2
        full_basis = pauli_basis(qc.num_qubits)
        if not np.isclose(np.sum(probabilities), 1, atol=1e-5):
            print("probabilities sum um to", np.sum(probabilities))
            print("probabilities renormalized")
            probabilities = probabilities / np.sum(probabilities)
        k_samples = np.random.choice(
            len(probabilities), size=self.sampling_Pauli_space, p=probabilities
        )

        pauli_indices, pauli_shots = np.unique(k_samples, return_counts=True)
        reward_factor = self.c_factor / (
            np.sqrt(target_state.dm.dim) * target_state.Chi[pauli_indices]
        )

        # Retrieve Pauli observables to sample, and build a weighted sum to feed the Estimator primitive
        observables = SparsePauliOp(
            full_basis[pauli_indices], reward_factor, copy=False
        )
        shots_per_basis = []
        for i, commuting_group in enumerate(
            observables.paulis.group_qubit_wise_commuting()
        ):
            max_pauli_shots = 0
            for pauli in commuting_group:
                pauli_index = list(full_basis).index(pauli)
                ref_index = list(pauli_indices).index(pauli_index)
                max_pauli_shots = max(max_pauli_shots, pauli_shots[ref_index])
            shots_per_basis.append(max_pauli_shots)

        return observables, shots_per_basis

    def retrieve_observables_and_input_states(
        self, qc: QuantumCircuit, params: np.array
    ):
        """
        Retrieve observables and input state to sample for the DFE protocol for a target gate

        :param qc: Quantum circuit to be executed on quantum system
        :param params: Action vectors to execute on quantum system
        :return: Observables to sample, input state to prepare
        """
        assert isinstance(self.target, GateTarget), "Target type should be a gate"
        d = 2**qc.num_qubits
        probabilities = self.target.Chi**2 / (d**2)
        basis = pauli_basis(num_qubits=qc.num_qubits)
        samples, pauli_shots = np.unique(
            np.random.choice(
                len(probabilities), size=self.sampling_Pauli_space, p=probabilities
            ),
            return_counts=True,
        )

        pauli_indices = [np.unravel_index(sample, (d**2, d**2)) for sample in samples]
        pauli_prep, pauli_meas = zip(
            *[(basis[p[0]], basis[p[1]]) for p in pauli_indices]
        )
        reward_factor = [self.c_factor / (d * self.target.Chi[p]) for p in samples]
        self._observables = [
            SparsePauliOp(pauli_meas[i], reward_factor[i]) for i in range(len(samples))
        ]
        self._pauli_shots = pauli_shots

        pubs = []
        total_shots = 0
        for prep, obs, shot in zip(pauli_prep, self._observables, pauli_shots):
            max_input_states = 2**qc.num_qubits // 4
            selected_input_states = np.random.choice(
                2**qc.num_qubits, size=max_input_states, replace=False
            )
            for input_state in selected_input_states:
                prep_indices = []
                dedicated_shots = shot // (2**qc.num_qubits)
                if dedicated_shots == 0:
                    continue
                input = np.unravel_index(input_state, (2,) * qc.num_qubits)
                parity = (-1) ** np.sum(input)
                for i, pauli_op in enumerate(reversed(prep.to_label())):
                    if pauli_op == "I" or pauli_op == "Z":
                        prep_indices.append(input[i])
                    elif pauli_op == "X":
                        prep_indices.append(2 + input[i])
                    else:
                        prep_indices.append(4 + input[i])

                prep_circuit = qc.compose(
                    Pauli6PreparationBasis().circuit(prep_indices), front=True
                )
                prep_circuit = transpile(
                    prep_circuit,
                    backend=self.backend,
                    optimization_level=0,
                    initial_layout=self.layout[self.trunc_index],
                )

                pubs.append(
                    (
                        prep_circuit,
                        parity * obs.apply_layout(prep_circuit.layout),
                        params,
                        1 / np.sqrt(dedicated_shots * self.n_shots),
                    )
                )
                total_shots += dedicated_shots * self.n_shots * self.batch_size

        return pubs, total_shots

    def _observable_to_observation(self):
        """
        Convert the observable to an observation to be given to the agent
        """
        if not self.channel_estimator:
            n_qubits = self.observables.num_qubits
            d = 2**n_qubits
            pauli_to_index = {pauli: i for i, pauli in enumerate(pauli_basis(n_qubits))}
            array_obs = np.zeros(d**2)
            for pauli in self.observables:
                array_obs[pauli_to_index[pauli.paulis[0]]] = pauli.coeffs[0]

            array_obs = []
            return array_obs
        else:
            raise NotImplementedError("Channel estimator not yet implemented")

    def _generate_circuits(self):
        """
        Generate circuit to be executed on quantum system
        """
        custom_circuit = QuantumCircuit(self.target.tgt_register)
        ref_circuit = QuantumCircuit(self.target.tgt_register)

        self.parametrized_circuit_func(
            custom_circuit,
            self.parameters[self.trunc_index],
            self.target.tgt_register,
            **self._func_args,
        )
        if isinstance(self.target, GateTarget):
            ref_circuit.append(self.target.gate, self.target.tgt_register)
        elif isinstance(self.target, StateTarget):
            ref_circuit = self.target.dm
        return [custom_circuit], [ref_circuit]

    def clear_history(self):
        self._step_tracker = 0
        self._episode_tracker = 0
        self.qc_history.clear()
        self.action_history.clear()
        self.reward_history.clear()
        if isinstance(self.target, GateTarget):
            self.avg_fidelity_history.clear()
            self.process_fidelity_history.clear()

        else:
            self.state_fidelity_history.clear()
            self.density_matrix_history.clear()

    def close(self) -> None:
        if isinstance(
            self.estimator, (RuntimeEstimatorV1, RuntimeEstimatorV2)
        ) and isinstance(self.estimator.session.service, QiskitRuntimeService):
            self.estimator.session.close()

    def update_gate_calibration(self):
        """
        Update backend target with the optimal action found during training

        :return: Pulse calibration for the target gate
        """
        if not isinstance(self.target, GateTarget):
            raise ValueError("Target type should be a gate for gate calibration task.")

        if self.abstraction_level == "pulse":
            sched = schedule(
                self.circuit_truncations[0], self.backend
            ).assign_parameters(
                {
                    param: action
                    for param, action in zip(self.parameters[0], self._optimal_action)
                }
            )
            duration = sched.duration
            if isinstance(self.backend, DynamicsBackend):
                error = 1.0
                error -= simulate_pulse_schedule(
                    self.backend,
                    sched,
                    target_unitary=Operator(self.target.gate),
                    target_state=Statevector.from_int(0, dims=[2] * self.n_qubits),
                )["gate_fidelity"]["optimal"]

            else:
                error = 1.0 - np.max(self.avg_fidelity_history)
            instruction_prop = InstructionProperties(duration, error, sched)
            self.backend.target.update_instruction_properties(
                self.target.gate.name,
                tuple(self.physical_target_qubits),
                instruction_prop,
            )

            return self.backend.target.get_calibration(
                self.target.gate.name, tuple(self.physical_target_qubits)
            )
        else:
            return self.circuit_truncations[0].assign_parameters(
                {self.parameters[0]: self._optimal_action}
            )

    def episode_length(self, global_step: int):
        """
        Return episode length (here defined as 1 as only one gate is calibrated per episode)
        """
        return 1

    @property
    def benchmark_cycle(self) -> int:
        """
        Cycle at which fidelity benchmarking is performed
        :return:
        """
        return self._benchmark_cycle

    @benchmark_cycle.setter
    def benchmark_cycle(self, step: int) -> None:
        """
        Set cycle at which fidelity benchmarking is performed
        :param step:
        :return:
        """
        assert step >= 0, "Cycle needs to be a positive integer"
        self._benchmark_cycle = step

    def do_benchmark(self) -> bool:
        """
        Check if benchmarking should be performed at current step
        :return:
        """
        if self.fidelity_access:
            return True

        else:
            return self._episode_tracker % self.benchmark_cycle == 0

    def signal_handler(self, signum, frame):
        """Signal handler for SIGTERM and SIGINT signals."""
        print(f"Received signal {signum}, closing environment...")
        if self.config_type == "Qiskit":
            self.close()
        else:
            pass

    def __repr__(self):
        string = f"QuantumEnvironment composed of {self.n_qubits} qubits, \n"
        string += (
            f"Defined target: {self.target.target_type} "
            f"({self.target.gate if isinstance(self.target, GateTarget) else self.target.dm})\n"
        )
        string += f"Physical qubits: {self.target.physical_qubits}\n"
        string += f"Backend: {self.backend},\n"
        string += f"Abstraction level: {self.abstraction_level},\n"
        string += f"Run options: N_shots ({self.n_shots}), Sampling_Pauli_space ({self.sampling_Pauli_space}), \n"
        string += f"Batch size: {self.batch_size}, \n"
        return string

    # Properties

    @property
    def seed(self):
        return self._seed

    @seed.setter
    def seed(self, seed):
        self._seed = seed

    @property
    def batch_size(self) -> Optional[int]:
        return self._batch_size

    @batch_size.setter
    def batch_size(self, size: int):
        try:
            assert size > 0 and isinstance(size, int)
            self._batch_size = size
        except AssertionError:
            raise ValueError("Batch size should be positive integer.")

    @property
    def n_qubits(self):
        return self.target.n_qubits

    @n_qubits.setter
    def n_qubits(self, n_qubits):
        assert (
            isinstance(n_qubits, int) and n_qubits > 0
        ), "n_qubits must be a positive integer"
        self.target.n_qubits = n_qubits

    @property
    def layout(self):
        return self.target.layout

    @layout.setter
    def layout(self, layout: Layout | List[Layout]):
        if isinstance(layout, Layout):
            layout = [layout]
        self.target.layout = layout

    @property
    def physical_target_qubits(self):
        return self.target.physical_qubits

    @property
    def physical_neighbor_qubits(self):
        return self._physical_neighbor_qubits

    @property
    def physical_next_neighbor_qubits(self):
        return self._physical_next_neighbor_qubits

    @property
    def parameters(self):
        """
        Return the Qiskit ParameterVector defining the actions applied on the environment
        """
        return self._parameters

    @property
    def trunc_index(self):
        """
        Return which truncation of the circuit is currently considered during training.
        Truncations are defined by the number of occurrences of the target gate in the circuit.
        """
        return self._trunc_index

    @property
    def observables(self) -> SparsePauliOp:
        return self._observables

    @property
    def total_shots(self):
        return self._total_shots

    @property
    def optimal_action(self):
        return self._optimal_action

    @property
    def config(self):
        return self.training_config

    @property
    def estimator(self) -> BaseEstimatorV1 | BaseEstimatorV2:
        return self._estimator

    @estimator.setter
    def estimator(self, estimator: BaseEstimatorV1 | BaseEstimatorV2):
        self._estimator = estimator

    @property
    def sampler(self) -> BaseSamplerV1 | BaseSamplerV2:
        return self._sampler

    @property
    def tgt_instruction_counts(self):
        return self._tgt_instruction_counts

    @property
    def fidelity_history(self):
        return (
            self.avg_fidelity_history
            if self.target.target_type == "gate"
            else self.state_fidelity_history
        )

    @property
    def step_tracker(self):
        return self._step_tracker

    @step_tracker.setter
    def step_tracker(self, step: int):
        assert step >= 0, "step must be positive integer"
        self._step_tracker = step

    def to_json(self):
        return json.dumps(
            {
                "n_qubits": self.n_qubits,
                "config": asdict(self.training_config),
                "abstraction_level": self.abstraction_level,
                "sampling_Pauli_space": self.sampling_Pauli_space,
                "n_shots": self.n_shots,
                "target_type": self.target.target_type,
                "target": self.target,
                "c_factor": self.c_factor,
                "reward_history": self.reward_history,
                "action_history": self.action_history,
                "fidelity_history": (
                    self.avg_fidelity_history
                    if self.target.target_type == "gate"
                    else self.state_fidelity_history
                ),
            }
        )

    @classmethod
    def from_json(cls, json_str):
        """Return a MyCustomClass instance based on the input JSON string."""

        class_info = json.loads(json_str)
        abstraction_level = class_info["abstraction_level"]
        target = class_info["target"]
        n_shots = class_info["n_shots"]
        c_factor = class_info["c_factor"]
        sampling_Pauli_space = class_info["sampling_Pauli_space"]
        config = class_info["config"]
        q_env = cls(config)
        q_env.reward_history = class_info["reward_history"]
        q_env.action_history = class_info["action_history"]
        if class_info["target_type"] == "gate":
            q_env.avg_fidelity_history = class_info["fidelity_history"]
        else:
            q_env.state_fidelity_history = class_info["fidelity_history"]
        return q_env


class QuantumEnvironmentV2(BaseQuantumEnvironment):

    def __init__(self, training_config: QEnvConfig):
        """
        Initialize the Quantum Environment
        Args:
            training_config: QEnvConfig object containing the training configuration
        """
        self._parameters = ParameterVector("θ", training_config.n_actions)
        super().__init__(training_config)

        # self.observation_space = Box(
        #     low=np.array([0, 0] + [-5] * (2 ** self.n_qubits) ** 2),
        #     high=np.array([1, 1] + [5] * (2 ** self.n_qubits) ** 2),
        #     dtype=np.float32,
        # )
        self.observation_space = Box(
            low=np.array([0, 0]), high=np.array([1, 1]), dtype=np.float32
        )

    @property
    def parameters(self):
        return self._parameters

    @property
    def trunc_index(self) -> int:
        return 0

    @property
    def tgt_instruction_counts(self) -> int:
        return 1

    def episode_length(self, global_step: int) -> int:
        return 1

    def define_target_and_circuits(
        self,
    ) -> Tuple[
        GateTarget | StateTarget,
        List[QuantumCircuit],
        List[QuantumCircuit | DensityMatrix],
    ]:
        """
        Define the target to be used in the environment
        Returns:
            target: GateTarget or StateTarget object
        """
        if "gate" in self.config.target:
            target = GateTarget(n_reps=self.config.n_reps, **self.config.target)
        else:
            target = StateTarget(**self.config.target)

        custom_circuit = QuantumCircuit(target.tgt_register, name="custom_circuit")
        ref_circuit = QuantumCircuit(target.tgt_register, name="baseline_circuit")

        self.parametrized_circuit_func(
            custom_circuit,
            self.parameters,
            target.tgt_register,
            **self._func_args,
        )
        if isinstance(target, GateTarget):
            ref_circuit.append(target.gate, target.tgt_register)
        elif isinstance(target, StateTarget):
            ref_circuit = target.dm
        return target, [custom_circuit], [ref_circuit]

    def _get_obs(self):
<<<<<<< HEAD
        if isinstance(self.target, GateTarget) and not self.config.reward_method == 'state':
=======
        if isinstance(self.target, GateTarget) and self.config.reward_method == "state":
>>>>>>> 33db7fed
            return np.array(
                [
                    self._index_input_state
                    / len(self.target.input_states[self.trunc_index]),
                    0.0,
                ]
                + list(self._observable_to_observation())
            )
        else:
            return np.array([0, 0])

    def step(
        self, action: ActType
    ) -> tuple[ObsType, SupportsFloat, bool, bool, dict[str, Any]]:
        self._step_tracker += 1
        if self._episode_ended:
            print("Resetting environment")
            terminated = True
            return (
                self.reset()[0],
                np.zeros(self.batch_size),
                terminated,
                False,
                self._get_info(),
            )

        terminated = self._episode_ended = True
        reward = self.perform_action(action)

        if np.mean(reward) > self._max_return:
            self._max_return = np.mean(reward)
            self._optimal_action = self.mean_action
        self.reward_history.append(reward)
        assert (
            len(reward) == self.batch_size
        ), f"Reward table size mismatch {len(reward)} != {self.batch_size} "
        assert not np.any(np.isinf(reward)) and not np.any(
            np.isnan(reward)
        ), "Reward table contains NaN or Inf values"
        # Using Negative Log Error as the Reward
        optimal_error_precision = 1e-6
        max_fidelity = 1.0 - optimal_error_precision
        reward = np.clip(reward, a_min=0.0, a_max=max_fidelity)
        reward = -np.log(1.0 - reward)

        return self._get_obs(), reward, terminated, False, self._get_info()

    def check_reward(self):
        if self.training_with_cal:
            print("Checking reward to adjust C Factor...")
            example_obs, _ = self.reset()
            if example_obs.shape != self.observation_space.shape:
                raise ValueError(
                    f"Training Config observation space ({self.observation_space.shape}) does not "
                    f"match Environment observation shape ({example_obs.shape})"
                )
            sample_action = np.random.normal(
                loc=(self.action_space.low + self.action_space.high) / 2,
                scale=(self.action_space.high - self.action_space.low) / 2,
                size=(self.batch_size, self.action_space.shape[-1]),
            )

            batch_rewards = self.perform_action(sample_action)
            mean_reward = np.mean(batch_rewards)
            if not np.isclose(mean_reward, self.fidelity_history[-1], atol=1e-2):
                self.c_factor *= self.fidelity_history[-1] / mean_reward
                self.c_factor = np.round(self.c_factor, 1)
                print("C Factor adjusted to", self.c_factor)
            self.clear_history()
        else:
            pass

    def compute_benchmarks(self, params: np.array) -> np.array:
        """
        Method to store in lists all relevant data to assess performance of training (fidelity information)
        :param params: List of Action vectors to execute on quantum system
        :return: None
        """

        qc = self.circuits[self.trunc_index].copy()
        n_actions = params.shape[-1]
        if isinstance(self.target, StateTarget):
            key, cls = "dm", DensityMatrix
            benchmark = state_fidelity
            method_str = "statevector" if self.backend is None else "density_matrix"
            method_qc = (
                qc.save_statevector if self.backend is None else qc.save_density_matrix
            )
        else:
            key, cls = "gate", Operator
            benchmark = average_gate_fidelity
            method_str = "unitary" if self.backend is None else "superop"
            method_qc = qc.save_unitary if self.backend is None else qc.save_superop

        target: DensityMatrix | Operator = cls(getattr(self.target, key))

        if self.config.check_on_exp:

            # Experiment based fidelity estimation
            try:
                angle_sets = np.clip(
                    np.random.normal(
                        self.mean_action,
                        self.std_action,
                        size=(self.config.benchmark_batch_size, n_actions),
                    ),
                    self.action_space.low,
                    self.action_space.high,
                )

                qc_list = [qc.assign_parameters(angle_set) for angle_set in angle_sets]
                print("Starting tomography...")
                session = (
                    self.estimator.session
                    if hasattr(self.estimator, "session")
                    else None
                )
                fids = fidelity_from_tomography(
                    qc_list,
                    self.backend,
                    target,
                    self.target.physical_qubits,
                    analysis=self.config.tomography_analysis,
                    sampler=self.sampler,
                )
                print("Finished tomography")

            except Exception as e:
                self.close()
                raise e
            if isinstance(self.target, StateTarget):
                self.state_fidelity_history.append(np.mean(fids))
            else:
                self.avg_fidelity_history.append(np.mean(fids))

        else:  # Simulation based fidelity estimation (Aer for circuit level, Dynamics for pulse)
            print("Starting simulation benchmark...")
            if self.abstraction_level == "circuit":
                if isinstance(self.backend, AerSimulator):
                    aer_backend = self.backend
                else:
                    noise_model = (
                        NoiseModel.from_backend(self.backend)
                        if self.backend is not None
                        else None
                    )
                    aer_backend = AerSimulator(
                        noise_model=noise_model, method=method_str
                    )

                method_qc()
                circ = transpile(qc, backend=aer_backend, optimization_level=0)
                job = aer_backend.run(
                    circ,
                    False,
                    [{self.parameters[j]: params[:, j] for j in range(n_actions)}],
                )
                result = job.result()
                output_states = [
                    result.data(i)[method_str] for i in range(self.batch_size)
                ]

                fids = [benchmark(state, target) for state in output_states]

                if isinstance(self.target, StateTarget):
                    self.state_fidelity_history.append(np.mean(fids))
                else:
                    self.avg_fidelity_history.append(np.mean(fids))

            else:  # Pulse simulation
                assert isinstance(
                    self.backend, DynamicsBackend
                ), "Pulse simulation not yet implemented for this backend"
                subsystem_dims = list(
                    filter(lambda x: x > 1, self.backend.options.subsystem_dims)
                )

                if hasattr(self.backend.options.solver, "unitary_solve"):
                    # Jax compatible pulse simulation
                    unitaries = self.backend.options.solver.unitary_solve(params)[
                        :, 1, :, :
                    ]
                else:
                    qc_list = [qc.assign_parameters(angle_set) for angle_set in params]
                    scheds = schedule(qc_list, backend=self.backend)
                    dt = self.backend.dt
                    durations = [sched.duration for sched in scheds]
                    results = self.backend.solve(
                        scheds,
                        durations,
                        y0=np.eye(np.prod(subsystem_dims)),
                        convert_results=False,
                    )
                    unitaries = np.array([result.y[-1] for result in results])

                qubitized_unitaries = [
                    qubit_projection(unitaries[i, :, :], subsystem_dims)
                    for i in range(self.batch_size)
                ]

                if self.target.target_type == "state":
                    states = [
                        Statevector.from_int(0, dims=subsystem_dims).evolve(unitary)
                        for unitary in qubitized_unitaries
                    ]
                    density_matrix = DensityMatrix(np.mean(states, axis=0))
                    if target.num_qubits != density_matrix.num_qubits:
                        states = [
                            partial_trace(
                                state,
                                [
                                    qubit
                                    for qubit in range(state.num_qubits)
                                    if qubit not in self.target.physical_qubits
                                ],
                            )
                            for state in states
                        ]
                        density_matrix = partial_trace(
                            density_matrix,
                            [
                                qubit
                                for qubit in list(range(density_matrix.num_qubits))
                                if qubit not in self.target.physical_qubits
                            ],
                        )

                    self.state_fidelity_history.append(
                        state_fidelity(target, density_matrix, validate=False)
                    )
                    fids = [
                        state_fidelity(target, state, validate=False)
                        for state in states
                    ]

                else:  # Gate calibration task
                    if target.num_qubits < len(subsystem_dims):
                        qc = QuantumCircuit(len(subsystem_dims))
                        qc.append(self.target.gate, self.target.physical_qubits)
                        target = Operator(qc)

                    fids = [
                        average_gate_fidelity(unitary, target)
                        for unitary in qubitized_unitaries
                    ]
                    best_unitary = qubitized_unitaries[np.argmax(fids)]
                    res = get_optimal_z_rotation(
                        best_unitary, target, len(subsystem_dims)
                    )
                    rotated_unitaries = [
                        rotate_unitary(res.x, unitary)
                        for unitary in qubitized_unitaries
                    ]
                    fids = [
                        average_gate_fidelity(unitary, target)
                        for unitary in rotated_unitaries
                    ]
                    avg_fid_batch = np.mean(fids)

                    self.avg_fidelity_history.append(avg_fid_batch)

            if self.target.target_type == "state":
                print("State fidelity:", self.state_fidelity_history[-1])
            else:
                print("Avg gate fidelity:", self.avg_fidelity_history[-1])
            print("Finished simulation benchmark")
        return fids<|MERGE_RESOLUTION|>--- conflicted
+++ resolved
@@ -1170,11 +1170,7 @@
         return target, [custom_circuit], [ref_circuit]
 
     def _get_obs(self):
-<<<<<<< HEAD
-        if isinstance(self.target, GateTarget) and not self.config.reward_method == 'state':
-=======
         if isinstance(self.target, GateTarget) and self.config.reward_method == "state":
->>>>>>> 33db7fed
             return np.array(
                 [
                     self._index_input_state
