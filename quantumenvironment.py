--- conflicted
+++ resolved
@@ -41,22 +41,12 @@
 )
 from qiskit.quantum_info.states import DensityMatrix, Statevector
 from qiskit.transpiler import Layout
-<<<<<<< HEAD
-
-from qiskit_aer.primitives import Estimator as AerEstimator
-from qiskit.algorithms.state_fidelities import ComputeUncompute
-
+from qiskit_aer.backends.aerbackend import AerBackend
+from qiskit_aer.primitives import Estimator as Aer_Estimator
 # Qiskit dynamics for pulse simulation (& benchmarking)
-from qiskit_dynamics import DynamicsBackend
-from qiskit_dynamics.array import Array
-=======
-from qiskit_algorithms.state_fidelities import ComputeUncompute
-
-# Qiskit dynamics for pulse simulation (& benchmarking)
-from qiskit_dynamics import DynamicsBackend
->>>>>>> e84ab2f7
-from qiskit_ibm_provider import IBMBackend
-
+from qiskit_dynamics import DynamicsBackend, Solver
+from qiskit_dynamics.array import Array, wrap
+from qiskit_dynamics.models import HamiltonianModel
 # Qiskit Experiments for generating reliable baseline for complex gate calibrations / state preparations
 from qiskit_experiments.library.tomography.basis import (
     PauliPreparationBasis,
@@ -82,86 +72,8 @@
 # from qm.qua import *
 # from qm.QuantumMachinesManager import QuantumMachinesManager
 
-
-def positive_int_to_base(value: int, base: int, padding: int = 0):
-    digs = string.digits + string.ascii_letters
-    if value < 0:
-        raise ValueError(f"Value must be > 0. Actual {value}")
-    elif value == int(string.digits[0]):
-        return "0".zfill(padding)
-    digits = []
-
-    while value:
-        digits.append(digs[value % base])
-        value = value // base
-    digits.reverse()
-    return "".join(digits).zfill(padding)
-
-
-def create_qudit_operator_from_qubit_operator(qubit_op: np.ndarray, qudit_levels: int):
-    """Transform a two level operator into an n-level operator."""
-    if qubit_op.shape[0] != qubit_op.shape[1]:
-        raise ValueError(
-            f"Operator must be a square matrix. {qubit_op.shape[0]} != {qubit_op.shape[1]}"
-        )
-    n_qubits = int(np.log2(qubit_op.shape[0]))
-    qubit_row_and_column_indexes = [
-        positive_int_to_base(index, base=2, padding=n_qubits)
-        for index in range(qubit_op.shape[0])
-    ]
-    qudit_row_and_column_indexes = [
-        positive_int_to_base(index, base=qudit_levels, padding=n_qubits)
-        for index in range(qudit_levels**n_qubits)
-    ]
-    qubit_op_df = pd.DataFrame(
-        data=qubit_op,
-        index=qubit_row_and_column_indexes,
-        columns=qubit_row_and_column_indexes,
-    )
-    qudit_op_df = pd.DataFrame(
-        data=np.eye(qudit_levels**n_qubits),
-        index=qudit_row_and_column_indexes,
-        columns=qudit_row_and_column_indexes,
-    )
-    for index, _ in qubit_op_df.iterrows():
-        for column_name in qubit_op_df.columns:
-            value = qubit_op_df.at[index, column_name]
-            qudit_op_df.at[index, column_name] = value
-<<<<<<< HEAD
-=======
-    print(qudit_op_df.to_numpy())
->>>>>>> e84ab2f7
-    return qudit_op_df.to_numpy()
-
-
-def extract_qubit_unitary_from_qudit_operator(operator: np.ndarray, n_levels: int):
-<<<<<<< HEAD
-=======
-    print(operator.shape)
-    print(operator)
->>>>>>> e84ab2f7
-    if operator.shape[0] != operator.shape[1]:
-        raise ValueError(
-            f"Operators must be a square matrix. {operator.shape[0]} != {operator.shape[1]}"
-        )
-    n_systems = int(np.emath.logn(n_levels, operator.shape[0]))
-    row_and_column_indices = [
-        positive_int_to_base(index, base=n_levels, padding=n_systems)
-        for index in range(operator.shape[0])
-    ]
-    row_and_column_indices_only_zero_and_ones = []
-    for index in row_and_column_indices:
-        if any(digit not in set("01") for digit in index):
-            continue
-        row_and_column_indices_only_zero_and_ones.append(index)
-    operator_df = pd.DataFrame(
-        data=operator, index=row_and_column_indices, columns=row_and_column_indices
-    )
-    unitary_for_qubit_df = operator_df[row_and_column_indices_only_zero_and_ones].loc[
-        row_and_column_indices_only_zero_and_ones
-    ]
-    return unitary_for_qubit_df.to_numpy()
-
+Estimator_type = Union[Aer_Estimator, Runtime_Estimator, Estimator, BackendEstimator]
+Backend_type = Union[BackendV1, BackendV2]
 
 def _calculate_chi_target_state(target_state: Dict, n_qubits: int):
     """
@@ -291,39 +203,13 @@
             )
         return target, "gate", q_register, n_qubits, layout
     else:
-        raise KeyError("target type not identified, must be either gate or state")
-<<<<<<< HEAD
-
-
-def retrieve_abstraction_level(parametrized_circuit_func, params, reg, **args):
-    qc = QuantumCircuit(reg)
-    parametrized_circuit_func(qc, params, reg, **args)
-
-    if qc.calibrations:
-        return "pulse"
-    else:
-        return "circuit"
+        raise KeyError('target type not identified, must be either gate or state')
 
 
 class QuantumEnvironment(Env):
     metadata = {"render_modes": ["human"]}
     check_on_exp = True  # Indicate if fidelity benchmarking should be estimated via experiment or via simulation
 
-=======
-
-
-def retrieve_abstraction_level(qc):
-    if qc.calibrations:
-        return "pulse"
-    else:
-        return "circuit"
-
-
-class QuantumEnvironment(Env):
-    metadata = {"render_modes": ["human"]}
-    check_on_exp = True  # Indicate if fidelity benchmarking should be estimated via experiment or via simulation
-
->>>>>>> e84ab2f7
     def __init__(self, training_config: QEnvConfig):
         """
         Class for building quantum environment for RL agent aiming to perform a state preparation task.
@@ -331,82 +217,79 @@
         :param training_config: Training configuration, containing all hyperparameters for the environment
         """
 
-        super().__init__()
-        self.training_config = training_config
-        self.action_space = training_config.action_space
-        self.observation_space = training_config.observation_space
-        self.n_shots = training_config.n_shots
-        self.sampling_Pauli_space = training_config.sampling_Paulis
-        self.c_factor = training_config.c_factor
-<<<<<<< HEAD
-        self.training_with_cal = training_config.training_with_cal
-        self.batch_size = training_config.batch_size
-        self._parameters = ParameterVector("a", training_config.action_space.shape[-1])
-        self._tgt_instruction_counts = 1  # Number of instructions to calibrate
-        self._reward_check_max = 1.1
-=======
-        self.batch_size = training_config.batch_size
-        self._parameters = ParameterVector("a", training_config.action_space.shape[-1])
-        self._tgt_instruction_counts = 1  # Number of instructions to calibrate
->>>>>>> e84ab2f7
-        if isinstance(self.training_config.backend_config, QiskitConfig):
-            self._config_type = "qiskit"
-            if not isinstance(self.training_config.backend_config, QiskitConfig):
-                raise ValueError("Config should be of type QiskitConfig")
-
-            (
-                self.target,
-                self.target_type,
-                self.tgt_register,
-                self._n_qubits,
-                self._layout,
-            ) = _define_target(training_config.target)
-
-            self._d = 2**self.n_qubits
-            self.backend = training_config.backend_config.backend
-
-            if self.backend is not None:
-                if self.n_qubits > self.backend.num_qubits:
-                    raise ValueError(
-                        f"Target contains more qubits ({self._n_qubits}) than backend ({self.backend.num_qubits})"
-                    )
-            self.parametrized_circuit_func: Callable = (
-                training_config.backend_config.parametrized_circuit
-            )
-
-            self._func_args = training_config.backend_config.parametrized_circuit_kwargs
-<<<<<<< HEAD
-
-            abstraction_level = retrieve_abstraction_level(
-                self.parametrized_circuit_func,
-                self._parameters,
-                self.tgt_register,
-                **self._func_args,
-=======
-            (
-                self.circuit_truncations,
-                self.baseline_truncations,
-            ) = self._generate_circuit_truncations()
-            self.abstraction_level = retrieve_abstraction_level(
-                self.circuit_truncations[0]
->>>>>>> e84ab2f7
-            )
-
-            estimator_options = training_config.backend_config.estimator_options
-
-<<<<<<< HEAD
-            self.abstraction_level: str = abstraction_level
-=======
->>>>>>> e84ab2f7
-            self._estimator, self._sampler = retrieve_primitives(
-                self.backend,
-                self.layout,
-                self.config.backend_config,
-                self.abstraction_level,
-                estimator_options,
-            )
-            self.fidelity_checker = ComputeUncompute(self.sampler)
-        elif isinstance(self.training_config.backend_config, QuaConfig):
+        assert abstraction_level == 'circuit' or abstraction_level == 'pulse', 'Abstraction layer can be either pulse' \
+                                                                               ' or circuit'
+        self.abstraction_level: str = abstraction_level
+        if Qiskit_config is None and QUA_config is None:
+            raise AttributeError("QuantumEnvironment requires one software configuration (can be Qiskit or QUA based)")
+        if Qiskit_config is not None and QUA_config is not None:
+            raise AttributeError("Cannot provide simultaneously a QUA setup and a Qiskit config ")
+        elif Qiskit_config is not None:
+            self._config_type = "Qiskit"
+            self._config: Qiskit_config = Qiskit_config
+            self.target, self.target_type, self.tgt_register, self._n_qubits, self._layout = _define_target(target)
+
+            self._d = 2 ** self.n_qubits
+            self.c_factor = c_factor
+            self.sampling_Pauli_space = sampling_Pauli_space
+            self.n_shots = n_shots
+            self.Pauli_ops = pauli_basis(num_qubits=self._n_qubits)
+
+            self.backend: Optional[Backend_type] = Qiskit_config.backend
+            self.parametrized_circuit_func: Callable = Qiskit_config.parametrized_circuit
+            estimator_options: Optional[Union[Options, Dict]] = Qiskit_config.estimator_options
+
+            if self.abstraction_level == "circuit":  # Either state-vector simulation (native) or AerBackend provided
+                if isinstance(self.backend, (AerBackend, FakeBackend, FakeBackendV2)):
+                    # Estimator taking noise model into consideration, have to provide an AerBackend
+                    # TODO: Extract from TranspilationOptions a dict that can go in following definition
+                    self._estimator: Estimator_type = Aer_Estimator(backend_options=self.backend.options,
+                                                                   transpile_options={'initial_layout': self._layout},
+                                                                   approximation=True)
+                else:  # No backend specified, ideal state-vector simulation
+                    self._estimator: Estimator_type = Estimator(options={"initial_layout": self._layout})
+
+            else: # Pulse level abstraction
+                if not isinstance(self.backend, (Runtime_Backend, DynamicsBackend)):
+                    raise TypeError("Backend must be either DynamicsBackend or Qiskit Runtime backend if pulse level"
+                                    "abstraction is selected (Aer Pulse simulator deprecated")
+
+
+                if isinstance(self.backend, DynamicsBackend):
+                    import jax
+                    jit = wrap(jax.jit, decorator=True)
+                    self._estimator: Estimator_type = BackendEstimator(self.backend, skip_transpilation= False)
+                    self._estimator.set_transpile_options(initial_layout=self.layout)
+                    if self.config.do_calibrations:
+                        calibration_files: List[str] = Qiskit_config.calibration_files
+                        self.calibrations, self.exp_results = perform_standard_calibrations(self.backend,
+                                                                                            calibration_files)
+                    self._benchmark_backend = self.backend
+                else:
+                    if hasattr(self.backend, "configuration"):
+                        self._benchmark_backend = DynamicsBackend.from_backend(self.backend,
+                                                                           subsystem_list=target["register"])
+                # For benchmarking the gate at each epoch, set tools for Pulse level simulator
+                if Qiskit_config.solver is not None:
+                    self.solver: Solver = Qiskit_config.solver
+                else:
+                    self.solver: Solver = self._benchmark_backend.options.solver  # Custom Solver
+                # Can describe noisy channels, if none provided, pick Solver associated to DynamicsBackend by default
+                self.model_dim, self.channel_freq  = self.solver.model.dim, Qiskit_config.channel_freq
+                if isinstance(self.solver.model, HamiltonianModel):
+                    self.y_0 = Array(np.eye(self.model_dim))
+                    self.ground_state = Array(np.array([1.0] + [0.0] * (self.model_dim - 1)))
+                else:
+                    self.y_0 = Array(np.eye(self.model_dim ** 2))
+                    self.ground_state = Array(np.array([1.0] + [0.0] * (self.model_dim ** 2 - 1)))
+
+            if isinstance(self.backend, Runtime_Backend):  # Real backend, or Simulation backend from Runtime Service
+                self._estimator: Estimator_type = Runtime_Estimator(session=Session(self.backend.service, self.backend),
+                                                                   options=estimator_options)
+                if self.estimator.options.transpilation['initial_layout'] is None:
+                    self.estimator.options.transpilation['initial_layout']=self._layout.get_physical_bits()
+
+        elif QUA_config is not None:
             raise AttributeError("QUA compatibility not yet implemented")
 
             # TODO: Add a QUA program
@@ -437,139 +320,7 @@
         else:
             self.state_fidelity_history = []
 
-<<<<<<< HEAD
-        (
-            self.circuit_truncations,
-            self.baseline_truncations,
-        ) = self._generate_circuit_truncations()
-=======
->>>>>>> e84ab2f7
-        # Check the training_config observation space matches that returned by _get_obs
-        example_obs = self._get_obs()
-        if example_obs.shape != self.observation_space.shape:
-            raise ValueError(
-                f"The Training Config observation space: {self.observation_space.shape} does not "
-                f"match the Environment observation shape: {example_obs.shape}"
-            )
-<<<<<<< HEAD
-        self.check_reward()
-=======
->>>>>>> e84ab2f7
-
-    def reset(
-        self,
-        *,
-        seed: int | None = None,
-        options: dict[str, Any] | None = None,
-    ) -> tuple[ObsType, dict[str, Any]]:
-        """
-        Reset the environment to its initial state
-        :param seed: Seed for random number generator
-        :param options: Options for the reset
-        :return: Initial observation
-        """
-        self._episode_tracker += 1
-        self._episode_ended = False
-        if isinstance(self.estimator, RuntimeEstimator):
-            self.estimator.options.environment["job_tags"] = [
-                f"rl_qoc_step{self._step_tracker}"
-            ]
-
-        if self.target_type == "gate":
-            self._index_input_state = np.random.randint(
-                len(self.target["input_states"])
-            )
-
-        return self._get_obs(), self._get_info()
-
-    def _get_info(self):
-        return {"episode": self._episode_tracker, "step": self._step_tracker}
-
-    def _get_obs(self):
-        return np.array(
-            [
-                self._index_input_state / len(self.target["input_states"]),
-            ]
-        )
-
-    def step(
-        self, action: ActType
-    ) -> tuple[ObsType, SupportsFloat, bool, bool, dict[str, Any]]:
-        self._step_tracker += 1
-        if self._episode_ended:
-<<<<<<< HEAD
-=======
-            print("Resetting environment")
->>>>>>> e84ab2f7
-            terminated = True
-            return (
-                self.reset()[0],
-                np.zeros(self.batch_size),
-                terminated,
-                False,
-                self._get_info(),
-            )
-<<<<<<< HEAD
-        action *= np.pi
-=======
->>>>>>> e84ab2f7
-        params, batch_size = np.array(action), action.shape[0]
-        if batch_size != self.batch_size:
-            raise ValueError(f"Batch size mismatch: {batch_size} != {self.batch_size} ")
-
-        self._param_values = params
-        terminated = self._episode_ended = True
-        reward = self.perform_action(self._param_values)
-
-        # Using Negative Log Error as the Reward
-        optimal_error_precision = 1e-6
-        max_fidelity = 1.0 - optimal_error_precision
-        reward = np.clip(reward, a_min=0.0, a_max=max_fidelity)
-        reward = -np.log(1.0 - reward)
-
-        return self._get_obs(), reward, terminated, False, self._get_info()
-
-<<<<<<< HEAD
-    def check_reward(self):
-        if self.training_with_cal:
-            sample_action = np.zeros(self.action_space.shape)
-            batch_action = np.tile(sample_action, (self.batch_size, 1))
-            batch_rewards = self.perform_action(batch_action)
-            mean_reward = np.mean(batch_rewards)
-            if mean_reward > self._reward_check_max:
-                raise ValueError(
-                    f"Current Mean Reward with Config Vals is {mean_reward}, try a C Factor around {self.c_factor / mean_reward}"
-                )
-        else:
-            pass
-
-=======
->>>>>>> e84ab2f7
-    def episode_length(self, global_step: int):
-        assert (
-            global_step == self.step_tracker
-        ), "Given step not synchronized with internal environment step counter"
-        return 1
-
-    @property
-    def benchmark_cycle(self) -> int:
-        return self._benchmark_cycle
-
-    @benchmark_cycle.setter
-    def benchmark_cycle(self, step) -> None:
-        assert step >= 0, "Cycle needs to be a positive integer"
-        self._benchmark_cycle = step
-
-    def do_benchmark(self) -> bool:
-        if self.benchmark_cycle == 0:
-            return False
-        else:
-            return (
-                self._episode_tracker % self.benchmark_cycle == 0
-                and self._episode_tracker > 1
-            )
-
-    def perform_action(self, actions: np.array):
+    def perform_action(self, actions: np.array, do_benchmark: bool = True):
         """
         Execute quantum circuit with parametrized amplitude, retrieve measurement result and assign rewards accordingly
         :param actions: action vector to execute on quantum system
@@ -578,7 +329,6 @@
 
         qc = self.circuit_truncations[0]
         input_state_circ = QuantumCircuit(self.tgt_register)
-<<<<<<< HEAD
 
         params, batch_size = np.array(actions), self.batch_size
         assert (
@@ -586,15 +336,6 @@
         ), f"Action size mismatch {len(params)} != {batch_size} "
         self.action_history.append(params)
 
-=======
-
-        params, batch_size = np.array(actions), self.batch_size
-        assert (
-            len(params) == batch_size
-        ), f"Action size mismatch {len(params)} != {batch_size} "
-        self.action_history.append(params)
-
->>>>>>> e84ab2f7
         if self.target_type == "gate":
             # Pick random input state from the list of possible input states (forming a tomographically complete set)
             index = self._index_input_state
@@ -603,259 +344,125 @@
             target_state = input_state["target_state"]  # (Gate |input>=|target>)
         else:  # State preparation task
             target_state = self.target
-
-        observables, pauli_shots = self.retrieve_observables(target_state, qc)
-
-        if self.do_benchmark():
-            print("Starting benchmarking...")
-            self.store_benchmarks(params)
-            print("Finished benchmarking")
-
-        try:
-            handle_session(
-                qc, input_state_circ, self.estimator, self.backend, self._session_counts
-            )
-            # Append input state prep circuit to the custom circuit with front composition
-            full_circ = qc.compose(input_state_circ, inplace=False, front=True)
-            print(observables)
-            job = self.estimator.run(
-                circuits=[full_circ] * batch_size,
-                observables=[observables] * batch_size,
-                parameter_values=params,
-                shots=int(np.max(pauli_shots) * self.n_shots),
-            )
-
-            reward_table = job.result().values
-        except Exception as e:
-            self.close()
-            raise
-        self.reward_history.append(reward_table)
-        assert (
-            len(reward_table) == self.batch_size
-        ), f"Reward table size mismatch {len(reward_table)} != {self.batch_size} "
-        return reward_table  # Shape [batchsize]
-
-    def store_benchmarks(self, params: np.array):
-        """
-        Method to store in lists all relevant data to assess performance of training (fidelity information)
-        """
-<<<<<<< HEAD
-        qc = QuantumCircuit(self.tgt_register)
-        self.parametrized_circuit_func(
-            qc, self._parameters, self.tgt_register, **self._func_args
-        )
-=======
-        qc = self.circuit_truncations[0]
->>>>>>> e84ab2f7
-        # Build reference circuit (ideal)
-        if self.target_type == "state":  # State preparation task
-            target = self.target["dm"]
-        else:  # Gate calibration task
-            target = Operator(self.target["gate"])
-
-        qc_list = [qc.assign_parameters(angle_set) for angle_set in params]
-        if self.check_on_exp:
-            # Experiment based fidelity estimation
-            try:
-                if self.target_type == "state":  # State preparation task
-<<<<<<< HEAD
-=======
-                    print("Starting state tomography...")
->>>>>>> e84ab2f7
-                    self.state_fidelity_history.append(
-                        state_fidelity_from_state_tomography(
-                            qc_list,
-                            self.backend,
-                            self.target["register"],
-                            target_state=target,
-                            session=self.estimator.session
-                            if hasattr(self.estimator, "session")
-                            else None,
-                        )
-                    )
-<<<<<<< HEAD
-                else:  # Gate calibration task
-=======
-                    print("Finished state tomography")
-                else:  # Gate calibration task
-                    print("Starting process tomography...")
->>>>>>> e84ab2f7
-                    self.avg_fidelity_history.append(
-                        gate_fidelity_from_process_tomography(
-                            qc_list,
-                            self.backend,
-                            target,
-                            self.target["register"],
-                            session=self.estimator.session
-                            if hasattr(self.estimator, "session")
-                            else None,
-                        )
-                    )
-<<<<<<< HEAD
-=======
-                    print("Finished process tomography")
->>>>>>> e84ab2f7
-
-            except Exception as e:
-                self.close()
-                raise e
-        else:
-            # Circuit list for each action of the batch
-<<<<<<< HEAD
-=======
-            print("Starting simulation benchmark...")
->>>>>>> e84ab2f7
-            if self.abstraction_level == "circuit":
-                if self.target_type == "state":
-                    q_state_list = [
-                        Statevector.from_instruction(circ) for circ in qc_list
-                    ]
-                    density_matrix = DensityMatrix(
-                        np.mean(
-                            [
-                                q_state.to_operator().to_matrix()
-                                for q_state in q_state_list
-                            ],
-                            axis=0,
-                        )
-                    )
-                    self.state_fidelity_history.append(
-                        state_fidelity(self.target["dm"], density_matrix)
-                    )
-                else:  # Gate calibration task
-                    q_process_list = [Operator(circ) for circ in qc_list]
-                    prc_fidelity = np.mean(
-                        [
-                            process_fidelity(q_process, Operator(self.target["gate"]))
-                            for q_process in q_process_list
-                        ]
-                    )
-                    avg_fidelity = np.mean(
-                        [
-                            average_gate_fidelity(
-                                q_process, Operator(self.target["gate"])
-                            )
-                            for q_process in q_process_list
-                        ]
-                    )
-                    self.avg_fidelity_history.append(
-                        avg_fidelity
-                    )  # Avg gate fidelity over the action batch
-
-            elif self.abstraction_level == "pulse":
-                # Pulse simulation
-                if isinstance(self.backend, DynamicsBackend) and isinstance(
-                    self.backend.options.solver, JaxSolver
-                ):
-                    # Jax compatible pulse simulation
-                    unitaries = self.backend.options.solver.batched_sims
-<<<<<<< HEAD
-=======
-
-                    print("Unitaries", unitaries)
->>>>>>> e84ab2f7
-                    dims = self.backend.options.subsystem_dims
-
-                    if self.target_type == "state":
-                        density_matrix = DensityMatrix(
-                            np.mean(
-                                [
-                                    Statevector.from_int(0, dims=self._d)
-                                    .evolve(
-                                        Operator(
-                                            unitary, input_dims=dims, output_dims=dims
-                                        )
-                                    )
-                                    .to_operator()
-                                    .to_matrix()
-                                    for unitary in unitaries
-                                ],
-                                axis=0,
-                            )
-                        )
-                        self.state_fidelity_history.append(
-                            state_fidelity(self.target["dm"], density_matrix)
-                        )
-                    else:  # Gate calibration task
-                        qubitized_unitaries = []
-                        extended_tgt_gate = Operator(
-                            create_qudit_operator_from_qubit_operator(
-                                self.target["gate"].to_matrix(), dims[0]
-                            ),
-                            input_dims=dims,
-                            output_dims=dims,
-                        )
-                        for unitary in unitaries:
-                            unitary = np.array(unitary)
-                            qubitized_unitaries.append(
-                                Operator(
-                                    extract_qubit_unitary_from_qudit_operator(
-                                        unitary, dims[0]
-                                    )
-                                )
-                            )
-
-                        self.avg_fidelity_history.append(
-                            np.mean(
-                                [
-                                    average_gate_fidelity(unitary, self.target["gate"])
-                                    for unitary in qubitized_unitaries
-                                ]
-                            )
-                        )
-                    self.built_unitaries.append(unitaries)
-<<<<<<< HEAD
-
-    def _simulate_pulse_schedules(
-        self, schedule: pulse.Schedule, params: Optional[np.array] = None
-    ):
-        """
-        Method used to simulate pulse schedules, jit compatible
-        """
-        time_f = self.backend.target.dt * schedule.duration
-        if not isinstance(self.backend, DynamicsBackend):
-            backend = DynamicsBackend.from_backend(
-                self.backend, subsystem_list=list(self.target["register"])
-            )
-        else:
-            backend = self.backend
-        unitaries = backend.options.solver.solve(
-            t_span=Array([0.0, time_f]),
-            y0=self.backend.options.initial_state
-            if self.backend.options.initial_state != "ground_state"
-            else Statevector(self.backend._dressed_states[:, 0]),
-            t_eval=[time_f],
-            signals=schedule,
-            method="jax_odeint",
-=======
-                else:
-                    raise NotImplementedError(
-                        "Pulse simulation not yet implemented for this backend"
-                    )
-            print("Finished simulation benchmark")
-
-    def retrieve_observables(self, target_state, qc):
         # Direct fidelity estimation protocol  (https://doi.org/10.1103/PhysRevLett.106.230501)
         distribution = Categorical(probs=target_state["Chi"] ** 2)
         k_samples = distribution.sample(self.sampling_Pauli_space)
         pauli_index, pauli_shots = np.unique(k_samples, return_counts=True)
-        reward_factor = np.round(
-            [
-                self.c_factor
-                * target_state["Chi"][p]
-                / (self._d * distribution.prob(p))
-                for p in pauli_index
-            ],
-            5,
->>>>>>> e84ab2f7
-        )
+        reward_factor = np.round([self.c_factor * target_state["Chi"][p] / (self._d * distribution.prob(p))
+                                  for p in pauli_index], 5)
 
         # Retrieve Pauli observables to sample, and build a weighted sum to feed the Estimator primitive
-        observables = SparsePauliOp.from_list(
-            [
-                (pauli_basis(num_qubits=qc.num_qubits)[p].to_label(), reward_factor[i])
-                for i, p in enumerate(pauli_index)
-            ]
+        observables = SparsePauliOp.from_list([(self.Pauli_ops[p].to_label(), reward_factor[i])
+                                               for i, p in enumerate(pauli_index)])
+        # Benchmarking block: not part of reward calculation
+        # Apply parametrized quantum circuit (action), for benchmarking only
+
+        self.parametrized_circuit_func(parametrized_circ)
+        qc_list = [parametrized_circ.bind_parameters(angle_set) for angle_set in angles]
+        self.qc_history.append(qc_list)
+        if do_benchmark:
+            self._store_benchmarks(qc_list)
+
+        # Build full quantum circuit: concatenate input state prep and parametrized unitary
+        self.parametrized_circuit_func(qc)
+        if isinstance(self.estimator, Runtime_Estimator):
+            job = self.estimator.run(circuits=[qc] * batch_size, observables=[observables] * batch_size,
+                                 parameter_values=angles, shots=self.sampling_Pauli_space * self.n_shots,
+                                 job_tags=[f"rl_qoc_step{self._step_tracker}"])
+        else:
+            job = self.estimator.run(circuits=[qc] * batch_size, observables=[observables] * batch_size,
+                                     parameter_values=angles, shots=self.sampling_Pauli_space * self.n_shots)
+
+        self._step_tracker += 1
+        reward_table = job.result().values
+        self.reward_history.append(reward_table)
+        assert len(reward_table) == batch_size
+        return reward_table # Shape [batchsize]
+
+    def _store_benchmarks(self, qc_list: List[QuantumCircuit]):
+        """
+        Method to store in lists all relevant data to assess performance of training (fidelity information)
+        """
+
+        # Circuit list for each action of the batch
+        if self.abstraction_level == 'circuit':
+
+            q_state_list = [Statevector.from_instruction(qc) for qc in qc_list]
+            density_matrix = DensityMatrix(np.mean([q_state.to_operator().to_matrix() for q_state in q_state_list],
+                                                   axis=0))
+            self.density_matrix_history.append(density_matrix)
+
+            if self.target_type == 'state':
+                self.state_fidelity_history.append(state_fidelity(self.target["dm"], density_matrix))
+            else:  # Gate calibration task
+                q_process_list = [Operator(qc) for qc in qc_list]
+
+                prc_fidelity = np.mean([process_fidelity(q_process, Operator(self.target["gate"]))
+                                        for q_process in q_process_list])
+                avg_fidelity = np.mean([average_gate_fidelity(q_process, Operator(self.target["gate"]))
+                                        for q_process in q_process_list])
+                self.built_unitaries.append(q_process_list)
+                self.process_fidelity_history.append(prc_fidelity)  # Avg process fidelity over the action batch
+                self.avg_fidelity_history.append(avg_fidelity)  # Avg gate fidelity over the action batch
+                # for i, input_state in enumerate(self.target["input_states"]):
+                #     output_states = [DensityMatrix(Operator(qc) @ input_state["dm"] @ Operator(qc).adjoint())
+                #                      for qc in qc_list]
+                #     self.input_output_state_fidelity_history[i].append(
+                #         np.mean([state_fidelity(input_state["target_state"]["dm"],
+                #                                 output_state) for output_state in output_states]))
+        elif self.abstraction_level == 'pulse':
+            # Pulse simulation
+            schedule_list = [schedule(qc, backend=self.backend, dt=self.backend.target.dt) for qc in qc_list]
+            unitaries = self._simulate_pulse_schedules(schedule_list)
+            # TODO: Line below yields an error if simulation is not done over a set of qubit (fails if third level of
+            # TODO: transmon is simulated), adapt the target gate operator accordingly.
+            unitaries = [Operator(np.array(unitary.y[0])) for unitary in unitaries]
+
+            if self.target_type == 'state':
+                density_matrix = DensityMatrix(np.mean([Statevector.from_int(0, dims=self._d).evolve(unitary)
+                                                        for unitary in unitaries]))
+                self.state_fidelity_history.append(state_fidelity(self.target["dm"], density_matrix))
+            else:
+                self.process_fidelity_history.append(np.mean([process_fidelity(unitary, self.target["gate"])
+                                                              for unitary in unitaries]))
+                self.avg_fidelity_history.append(np.mean([average_gate_fidelity(unitary, self.target["gate"])
+                                                          for unitary in unitaries]))
+            self.built_unitaries.append(unitaries)
+
+    def gate_fidelity_from_process_tomography(self, qc_list: List[QuantumCircuit]):
+        """
+        Extract average gate and process fidelities from batch of Quantum Circuit for target gate
+        """
+        # Process tomography
+        assert self.target_type == 'gate', "Target must be of type gate"
+        batch_size = len(qc_list)
+
+        exps = BatchExperiment([ProcessTomography(qc, backend=self.backend, physical_qubits=self.tgt_register)
+                                for qc in qc_list])
+
+        results = exps.run().block_for_results()
+        process_results = [results.child_data(i).analysis_results(0) for i in range(batch_size)]
+        Choi_matrices = [matrix.value for matrix in process_results]
+        avg_gate_fidelity = np.mean([average_gate_fidelity(Choi_matrix, Operator(self.target["gate"]))
+                                     for Choi_matrix in Choi_matrices])
+        prc_fidelity = np.mean([process_fidelity(Choi_matrix, Operator(self.target["gate"]))
+                                for Choi_matrix in Choi_matrices])
+
+        self.process_fidelity_history.append(prc_fidelity)
+        self.avg_fidelity_history.append(avg_gate_fidelity)
+        return avg_gate_fidelity, prc_fidelity
+
+    def _simulate_pulse_schedules(self, schedule_list: List[Union[pulse.Schedule, pulse.ScheduleBlock]]):
+        """
+        Method used to simulate pulse schedules, jit compatible
+        """
+        time_f = self.backend.target.dt * schedule_list[0].duration
+        unitaries = self.solver.solve(
+            t_span=Array([0.0, time_f]),
+            y0=self.y_0,
+            t_eval=[time_f],
+            signals=schedule_list,
+            method="jax_odeint",
         )
 
         return observables, pauli_shots
@@ -1017,11 +624,8 @@
         c_factor = class_info["c_factor"]
         sampling_Pauli_space = class_info["sampling_Pauli_space"]
         config = class_info["config"]
-<<<<<<< HEAD
-        q_env = cls(target, config)
-=======
-        q_env = cls(config)
->>>>>>> e84ab2f7
+        q_env = cls(target, abstraction_level, config, None, sampling_Pauli_space,
+                    n_shots, c_factor)
         q_env.reward_history = class_info["reward_history"]
         q_env.action_history = class_info["action_history"]
         if class_info["target_type"] == "gate":
