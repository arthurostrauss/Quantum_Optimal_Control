"""
Class to generate a RL environment suitable for usage with PyTorch, leveraging Qiskit modules to simulate
quantum system (could also include QUA code in the future)

Author: Arthur Strauss
Created on 28/11/2022
"""
from __future__ import annotations

# For compatibility for options formatting between Estimators.
import json
from dataclasses import asdict, dataclass
from itertools import product, chain
from typing import Dict, Optional, List, Callable, Any, SupportsFloat

import pandas as pd
from gymnasium import Env
import numpy as np
from gymnasium.core import ObsType, ActType
from qiskit import transpile

# Qiskit imports
from qiskit.circuit import (
    QuantumCircuit,
    QuantumRegister,
    Gate,
    CircuitInstruction,
    ParameterVector,
)

# Qiskit Estimator Primitives: for computing Pauli expectation value sampling easily
from qiskit.primitives import BaseEstimator

# Qiskit Quantum Information, for fidelity benchmarking
from qiskit.quantum_info.operators import SparsePauliOp, Operator, pauli_basis
from qiskit.quantum_info.operators.measures import (
    average_gate_fidelity,
    state_fidelity,
    process_fidelity,
)
from qiskit.quantum_info.states import DensityMatrix, Statevector
from qiskit.transpiler import Layout
<<<<<<< HEAD
from qiskit.algorithms.state_fidelities import ComputeUncompute
=======
>>>>>>> d298785c

# Qiskit dynamics for pulse simulation (& benchmarking)
from qiskit_dynamics import DynamicsBackend
from qiskit_ibm_provider import IBMBackend

# Qiskit Experiments for generating reliable baseline for complex gate calibrations / state preparations
from qiskit_experiments.library.tomography.basis import (
    PauliPreparationBasis,
)  # , Pauli6PreparationBasis
from qiskit_ibm_runtime import Estimator as RuntimeEstimator

# Tensorflow modules
from tensorflow_probability.python.distributions import Categorical

from custom_jax_sim import JaxSolver
from helper_functions import (
    retrieve_primitives,
    Backend_type,
    Estimator_type,
    Sampler_type,
    handle_session,
    state_fidelity_from_state_tomography,
    gate_fidelity_from_process_tomography,
    qubit_projection,
    retrieve_backend_info,
)
from qconfig import QiskitConfig, QEnvConfig, QuaConfig


# QUA imports
# from qualang_tools.bakery.bakery import baking
# from qm.qua import *
# from qm.QuantumMachinesManager import QuantumMachinesManager


def _calculate_chi_target_state(target_state: Dict, n_qubits: int):
    """
    Calculate for all P
    :param target_state: Dictionary containing info on target state (name, density matrix)
    :param n_qubits: Number of qubits
    :return: Target state supplemented with appropriate "Chi" key
    """
    assert "dm" in target_state, "No input data for target state, provide DensityMatrix"
    d = 2**n_qubits
    Pauli_basis = pauli_basis(num_qubits=n_qubits)
    target_state["Chi"] = np.array(
        [
            np.trace(
                np.array(target_state["dm"].to_operator()) @ Pauli_basis[k].to_matrix()
            ).real
            for k in range(d**2)
        ]
    )
    # Real part is taken to convert it in good format,
    # but imaginary part is always 0. as dm is hermitian and Pauli is traceless
    return target_state


def _define_target(target: Dict):
    tgt_register = target.get("register", None)
    q_register = None
    layout = None
    if tgt_register is not None:
        if isinstance(tgt_register, List):
            q_register = QuantumRegister(len(tgt_register))
            layout = Layout(
                {q_register[i]: tgt_register[i] for i in range(len(tgt_register))}
            )
        elif isinstance(tgt_register, QuantumRegister):  # QuantumRegister or None
            q_register = tgt_register
        else:
            raise TypeError("Register should be of type List[int] or QuantumRegister")

    if "gate" not in target and "circuit" not in target and "dm" not in target:
        raise KeyError(
            "No target provided, need to have one of the following: 'gate' for gate calibration,"
            " 'circuit' or 'dm' for state preparation"
        )
    elif ("gate" in target and "circuit" in target) or (
        "gate" in target and "dm" in target
    ):
        raise KeyError("Cannot have simultaneously a gate target and a state target")
    if "circuit" in target or "dm" in target:  # State preparation task
        target["target_type"] = "state"
        if "circuit" in target:
            assert isinstance(target["circuit"], QuantumCircuit), (
                "Provided circuit is not a qiskit.QuantumCircuit " "object"
            )
            target["dm"] = DensityMatrix(target["circuit"])

        assert (
            "dm" in target
        ), "no DensityMatrix or circuit argument provided to target dictionary"
        assert isinstance(
            target["dm"], DensityMatrix
        ), "Provided dm is not a DensityMatrix object"
        dm: DensityMatrix = target["dm"]
        n_qubits = dm.num_qubits

        if q_register is None:
            q_register = QuantumRegister(n_qubits)

        if layout is None:
            layout = Layout.generate_trivial_layout(q_register)

        return (
            _calculate_chi_target_state(target, n_qubits),
            "state",
            q_register,
            n_qubits,
            layout,
        )

    elif "gate" in target:  # Gate calibration task
        target["target_type"] = "gate"
        assert isinstance(
            target["gate"], Gate
        ), "Provided gate is not a qiskit.circuit.Gate operation"
        gate: Gate = target["gate"]
        n_qubits = gate.num_qubits
        if q_register is None:
            q_register = QuantumRegister(n_qubits)
        if layout is None:
            layout = Layout.generate_trivial_layout(q_register)

        assert gate.num_qubits == len(q_register), (
            f"Target gate number of qubits ({gate.num_qubits}) "
            f"incompatible with indicated 'register' ({len(q_register)})"
        )
        if "input_states" not in target:
            target["input_states"] = [
                {"circuit": PauliPreparationBasis().circuit(s).decompose()}
                for s in product(range(4), repeat=len(tgt_register))
            ]

            # target['input_states'] = [{"dm": Pauli6PreparationBasis().matrix(s),
            #                            "circuit": CircuitOp(Pauli6PreparationBasis().circuit(s).decompose())}
            #                           for s in product(range(6), repeat=len(tgt_register))]

        for i, input_state in enumerate(target["input_states"]):
            if "circuit" not in input_state:
                raise KeyError("'circuit' key missing in input_state")
            assert isinstance(input_state["circuit"], QuantumCircuit), (
                "Provided circuit is not a" "qiskit.QuantumCircuit object"
            )

            input_circuit: QuantumCircuit = input_state["circuit"]
            input_state["dm"] = DensityMatrix(input_circuit)

            state_target_circuit = QuantumCircuit(q_register)
            state_target_circuit.append(input_circuit.to_instruction(), q_register)
            state_target_circuit.append(CircuitInstruction(gate, q_register))

            input_state["target_state"] = {
                "dm": DensityMatrix(state_target_circuit),
                "circuit": state_target_circuit,
                "target_type": "state",
            }
            input_state["target_state"] = _calculate_chi_target_state(
                input_state["target_state"], n_qubits
            )
        return target, "gate", q_register, n_qubits, layout
    else:
        raise KeyError("target type not identified, must be either gate or state")


def retrieve_abstraction_level(qc):
    if qc.calibrations:
        return "pulse"
    else:
        return "circuit"


class QiskitBackendInfo:
    """
    Class to store information on Qiskit backend
    """

    def __init__(self, backend: Backend_type, estimator: Estimator_type):
        (
            self.dt,
            self.coupling_map,
            self.basis_gates,
            self.instruction_durations,
        ) = retrieve_backend_info(backend, estimator)


class QuantumEnvironment(Env):
    metadata = {"render_modes": ["human"]}
    check_on_exp = True  # Indicate if fidelity benchmarking should be estimated via experiment or via simulation

    def __init__(self, training_config: QEnvConfig):
        """
        Class for building quantum environment for RL agent aiming to perform a state preparation task.

        :param training_config: Training configuration, containing all hyperparameters for the environment
        """

        super().__init__()
        self.training_config = training_config
        self.action_space = training_config.action_space
        self.observation_space = training_config.observation_space
        self.n_shots = training_config.n_shots
        self.sampling_Pauli_space = training_config.sampling_Paulis
        self.c_factor = training_config.c_factor
        self.training_with_cal = training_config.training_with_cal
        self.batch_size = training_config.batch_size
        self._parameters = ParameterVector("a", training_config.action_space.shape[-1])
        self._tgt_instruction_counts = 1  # Number of instructions to calibrate
        self._reward_check_max = 1.1
        if isinstance(self.training_config.backend_config, QiskitConfig):
            # Qiskit backend
            self._config_type = "qiskit"
            if not isinstance(self.training_config.backend_config, QiskitConfig):
                raise ValueError("Config should be of type QiskitConfig")

            (
                self.target,
                self.target_type,
                self.tgt_register,
                self._n_qubits,
                self._layout,
            ) = _define_target(training_config.target)

            self._d = 2**self.n_qubits
            self.backend: Backend_type = training_config.backend_config.backend

            if self.backend is not None:
                if self.n_qubits > self.backend.num_qubits:
                    raise ValueError(
                        f"Target contains more qubits ({self._n_qubits}) than backend ({self.backend.num_qubits})"
                    )

            self.parametrized_circuit_func: Callable = (
                training_config.backend_config.parametrized_circuit
            )

            self._func_args = training_config.backend_config.parametrized_circuit_kwargs
            (
                self.circuit_truncations,
                self.baseline_truncations,
            ) = self._generate_circuits()
            self.abstraction_level = retrieve_abstraction_level(
                self.circuit_truncations[0]
            )

            estimator_options = training_config.backend_config.estimator_options

            self._estimator, self.fidelity_checker = retrieve_primitives(
                self.backend,
                self.layout,
                self.config.backend_config,
                self.abstraction_level,
                estimator_options,
            )
            # Retrieve physical qubits forming the target register (and additional qubits for the circuit context)
            self._physical_target_qubits = list(self.layout.get_physical_bits().keys())
            self.backend_info = QiskitBackendInfo(self.backend, self._estimator)
            # Retrieve qubits forming the local circuit context (target qubits + nearest neighbor qubits on the chip)
            self._physical_neighbor_qubits = list(
                filter(
                    lambda x: x not in self.physical_target_qubits,
                    chain(
                        *[
                            list(self.backend_info.coupling_map.neighbors(target_qubit))
                            for target_qubit in self.physical_target_qubits
                        ]
                    ),
                )
            )
        elif isinstance(self.training_config.backend_config, QuaConfig):
            raise AttributeError("QUA compatibility not yet implemented")

            # TODO: Add a QUA program

        self._param_values = np.zeros((self.batch_size, self.action_space.shape[-1]))
        # Data storage for plotting
        self._seed = self.training_config.seed

        self._session_counts = 0
        self._step_tracker = 0
        self._episode_ended = False
        self._episode_tracker = 0
        self._benchmark_cycle = self.training_config.benchmark_cycle
        self.action_history = []
        self.density_matrix_history = []
        self.reward_history = []
        self.qc_history = []
        if self.target_type == "gate":
            self._index_input_state = np.random.randint(
                len(self.target["input_states"])
            )
            self.target_instruction = CircuitInstruction(
                self.target["gate"], self.tgt_register
            )
            # Define input state preparation circuits for the whole circuit context
            self._input_circuits = [
                PauliPreparationBasis().circuit(s).decompose()
                for s in product(
                    range(4),
                    repeat=len(self.physical_target_qubits)
                    + len(self.physical_neighbor_qubits),
                )
            ]
            self.process_fidelity_history = []
            self.avg_fidelity_history = []
            self.built_unitaries = []

        else:
            self.state_fidelity_history = []

        # Check the training_config observation space matches that returned by _get_obs
        example_obs = self._get_obs()
        if example_obs.shape != self.observation_space.shape:
            raise ValueError(
                f"The Training Config observation space: {self.observation_space.shape} does not "
                f"match the Environment observation shape: {example_obs.shape}"
            )
        self.check_reward()

    def reset(
        self,
        *,
        seed: int | None = None,
        options: dict[str, Any] | None = None,
    ) -> tuple[ObsType, dict[str, Any]]:
        """
        Reset the environment to its initial state
        :param seed: Seed for random number generator
        :param options: Options for the reset
        :return: Initial observation
        """
        self._episode_tracker += 1
        self._episode_ended = False
        if isinstance(self.estimator, RuntimeEstimator):
            self.estimator.options.environment["job_tags"] = [
                f"rl_qoc_step{self._step_tracker}"
            ]

        if self.target_type == "gate":
            self._index_input_state = np.random.randint(
                len(self.target["input_states"])
            )

        return self._get_obs(), self._get_info()

    def _get_info(self):
        return {"episode": self._episode_tracker, "step": self._step_tracker}

    def _get_obs(self):
        return np.array(
            [
                self._index_input_state / len(self.target["input_states"]),
            ]
        )

    def step(
        self, action: ActType
    ) -> tuple[ObsType, SupportsFloat, bool, bool, dict[str, Any]]:
        self._step_tracker += 1
        if self._episode_ended:
            print("Resetting environment")
            terminated = True
            return (
                self.reset()[0],
                np.zeros(self.batch_size),
                terminated,
                False,
                self._get_info(),
            )
        params, batch_size = np.array(action), action.shape[0]
        if batch_size != self.batch_size:
            raise ValueError(f"Batch size mismatch: {batch_size} != {self.batch_size} ")

        self._param_values = params
        terminated = self._episode_ended = True
        reward = self.perform_action(self._param_values)

        # Using Negative Log Error as the Reward
        optimal_error_precision = 1e-6
        max_fidelity = 1.0 - optimal_error_precision
        reward = np.clip(reward, a_min=0.0, a_max=max_fidelity)
        reward = -np.log(1.0 - reward)

        return self._get_obs(), reward, terminated, False, self._get_info()

    def check_reward(self):
        if self.training_with_cal:
            sample_action = np.zeros(self.action_space.shape)
            batch_action = np.tile(sample_action, (self.batch_size, 1))
            batch_rewards = self.perform_action(batch_action)
            mean_reward = np.mean(batch_rewards)
            if mean_reward > self._reward_check_max:
                raise ValueError(
                    f"Current Mean Reward with Config Vals is {mean_reward}, try a C Factor around {self.c_factor / mean_reward}"
                )
        else:
            pass

    def episode_length(self, global_step: int):
        """
        Return episode length (here defined as 1 as only one gate is calibrated per episode)
        """
        assert (
            global_step == self.step_tracker
        ), "Given step not synchronized with internal environment step counter"
        return 1

    @property
    def benchmark_cycle(self) -> int:
        """
        Cycle at which fidelity benchmarking is performed
        :return:
        """
        return self._benchmark_cycle

    @benchmark_cycle.setter
    def benchmark_cycle(self, step: int) -> None:
        """
        Set cycle at which fidelity benchmarking is performed
        :param step:
        :return:
        """
        assert step >= 0, "Cycle needs to be a positive integer"
        self._benchmark_cycle = step

    def do_benchmark(self) -> bool:
        """
        Check if benchmarking should be performed at current step
        :return:
        """
        if self.benchmark_cycle == 0:
            return False
        else:
            return (
                self._episode_tracker % self.benchmark_cycle == 0
                and self._episode_tracker > 1
            )

    def perform_action(self, actions: np.array):
        """
        Execute quantum circuit with parametrized amplitude, retrieve measurement result and assign rewards accordingly
        :param actions: action vector to execute on quantum system
        :return: Reward table (reward for each run in the batch)
        """

        qc = self.circuit_truncations[0]
        input_state_circ = QuantumCircuit(self.tgt_register)

        params, batch_size = np.array(actions), self.batch_size
        assert (
            len(params) == batch_size
        ), f"Action size mismatch {len(params)} != {batch_size} "
        self.action_history.append(params)

        if self.target_type == "gate":
            # Pick random input state from the list of possible input states (forming a tomographically complete set)
            index = self._index_input_state
            input_state = self.target["input_states"][index]
            input_state_circ = input_state["circuit"]
            target_state = input_state["target_state"]  # (Gate |input>=|target>)
        else:  # State preparation task
            target_state = self.target

        observables, pauli_shots = self.retrieve_observables(target_state, qc)

        if self.do_benchmark():
            print("Starting benchmarking...")
            self.store_benchmarks(params)
            print("Finished benchmarking")

        try:
            handle_session(
                qc, input_state_circ, self.estimator, self.backend, self._session_counts
            )
            # Append input state prep circuit to the custom circuit with front composition
            full_circ = qc.compose(input_state_circ, inplace=False, front=True)
            print(observables)
            job = self.estimator.run(
                circuits=[full_circ] * batch_size,
                observables=[observables] * batch_size,
                parameter_values=params,
                shots=int(np.max(pauli_shots) * self.n_shots),
            )

            reward_table = job.result().values
        except Exception as e:
            self.close()
            raise
        self.reward_history.append(reward_table)
        assert (
            len(reward_table) == self.batch_size
        ), f"Reward table size mismatch {len(reward_table)} != {self.batch_size} "
        return reward_table  # Shape [batchsize]

    def store_benchmarks(self, params: np.array):
        """
        Method to store in lists all relevant data to assess performance of training (fidelity information)
        :param params: List of Action vectors to execute on quantum system
        :return: None
        """
        qc = self.circuit_truncations[0]
        # Build reference circuit (ideal)
        if self.target_type == "state":  # State preparation task
            target = self.target["dm"]
        else:  # Gate calibration task
            target = Operator(self.target["gate"])

        qc_list = [qc.assign_parameters(angle_set) for angle_set in params]
        if self.check_on_exp:
            # Experiment based fidelity estimation
            try:
                if self.target_type == "state":  # State preparation task
                    print("Starting state tomography...")
                    self.state_fidelity_history.append(
                        state_fidelity_from_state_tomography(
                            qc_list,
                            self.backend,
                            self.target["register"],
                            target_state=target,
                            session=self.estimator.session
                            if hasattr(self.estimator, "session")
                            else None,
                        )
                    )
                    print("Finished state tomography")
                else:  # Gate calibration task
                    print("Starting process tomography...")
                    self.avg_fidelity_history.append(
                        gate_fidelity_from_process_tomography(
                            qc_list,
                            self.backend,
                            target,
                            self.target["register"],
                            session=self.estimator.session
                            if hasattr(self.estimator, "session")
                            else None,
                        )
                    )
                    print("Finished process tomography")

            except Exception as e:
                self.close()
                raise e
        else:
            # Circuit list for each action of the batch
            print("Starting simulation benchmark...")
            if self.abstraction_level == "circuit":
                if self.target_type == "state":
                    q_state_list = [
                        Statevector.from_instruction(circ) for circ in qc_list
                    ]
                    density_matrix = DensityMatrix(
                        np.mean(
                            [
                                q_state.to_operator().to_matrix()
                                for q_state in q_state_list
                            ],
                            axis=0,
                        )
                    )
                    self.state_fidelity_history.append(
                        state_fidelity(self.target["dm"], density_matrix)
                    )
                else:  # Gate calibration task
                    q_process_list = [Operator(circ) for circ in qc_list]
                    prc_fidelity = np.mean(
                        [
                            process_fidelity(q_process, Operator(self.target["gate"]))
                            for q_process in q_process_list
                        ]
                    )
                    avg_fidelity = np.mean(
                        [
                            average_gate_fidelity(
                                q_process, Operator(self.target["gate"])
                            )
                            for q_process in q_process_list
                        ]
                    )
                    self.avg_fidelity_history.append(
                        avg_fidelity
                    )  # Avg gate fidelity over the action batch

            elif self.abstraction_level == "pulse":
                # Pulse simulation
                if isinstance(self.backend, DynamicsBackend) and isinstance(
                    self.backend.options.solver, JaxSolver
                ):
                    # Jax compatible pulse simulation

                    unitaries = np.array(
                        self.backend.options.solver.unitary_solve(params)
                    )[:, 1, :, :]

                    qubitized_unitaries = [
                        qubit_projection(u, self.backend.options.subsystem_dims)
                        for u in unitaries
                    ]

                    if self.target_type == "state":
                        density_matrix = DensityMatrix(
                            np.mean(
                                [
                                    Statevector.from_int(0, dims=self._d).evolve(
                                        unitary
                                    )
                                    for unitary in qubitized_unitaries
                                ],
                                axis=0,
                            )
                        )
                        self.state_fidelity_history.append(
                            state_fidelity(self.target["dm"], density_matrix)
                        )
                    else:  # Gate calibration task
                        gate = Operator(
                            transpile(self.baseline_truncations[0], self.backend)
                        )
                        self.avg_fidelity_history.append(
                            np.mean(
                                [
                                    average_gate_fidelity(unitary, gate)
                                    for unitary in qubitized_unitaries
                                ]
                            )
                        )
                    self.built_unitaries.append(unitaries)
                else:
                    raise NotImplementedError(
                        "Pulse simulation not yet implemented for this backend"
                    )
            print("Finished simulation benchmark")

    def retrieve_observables(self, target_state, qc):
        # Direct fidelity estimation protocol  (https://doi.org/10.1103/PhysRevLett.106.230501)
        distribution = Categorical(probs=target_state["Chi"] ** 2)
        k_samples = distribution.sample(self.sampling_Pauli_space)
        pauli_index, pauli_shots = np.unique(k_samples, return_counts=True)
        reward_factor = np.round(
            [
                self.c_factor
                * target_state["Chi"][p]
                / (self._d * distribution.prob(p))
                for p in pauli_index
            ],
            5,
        )

        # Retrieve Pauli observables to sample, and build a weighted sum to feed the Estimator primitive
        observables = SparsePauliOp.from_list(
            [
                (pauli_basis(num_qubits=qc.num_qubits)[p].to_label(), reward_factor[i])
                for i, p in enumerate(pauli_index)
            ]
        )

        return observables, pauli_shots

    def _generate_circuits(self):
        """
        Generate circuit to be executed on quantum system
        """
        custom_circuit = QuantumCircuit(self.tgt_register)
        ref_circuit = QuantumCircuit(self.tgt_register)
        self.parametrized_circuit_func(
            custom_circuit, self._parameters, self.tgt_register, **self._func_args
        )
        if self.target_type == "gate":
            ref_circuit.append(self.target["gate"], self.tgt_register)
        else:
            ref_circuit = self.target["dm"]
        return [custom_circuit], [ref_circuit]

    def clear_history(self):
        self._step_tracker = 0
        self.qc_history.clear()
        self.action_history.clear()
        self.reward_history.clear()
        if self.target_type == "gate":
            self.avg_fidelity_history.clear()
            self.process_fidelity_history.clear()
            self.built_unitaries.clear()

        else:
            self.state_fidelity_history.clear()
            self.density_matrix_history.clear()

    def close(self) -> None:
        if isinstance(self.estimator, RuntimeEstimator):
            self.estimator.session.close()
        elif isinstance(self.backend, IBMBackend):
            self.backend.cancel_session()

    def __repr__(self):
        string = f"QuantumEnvironment composed of {self._n_qubits} qubits, \n"
        string += (
            f"Defined target: {self.target_type} "
            f"({self.target.get('gate', None) if not None else self.target['dm']})\n"
        )
        string += f"Physical qubits: {self.target['register']}\n"
        string += f"Backend: {self.backend},\n"
        string += f"Abstraction level: {self.abstraction_level},\n"
        string += f"Run options: N_shots ({self.n_shots}), Sampling_Pauli_space ({self.sampling_Pauli_space}), \n"
        string += f"Batchsize: {self.batch_size}, \n"
        return string

    # Properties

    @property
    def seed(self):
        return self._seed

    @seed.setter
    def seed(self, seed):
        self._seed = seed

    @property
    def batch_size(self) -> Optional[int]:
        return self._batch_size

    @batch_size.setter
    def batch_size(self, size: int):
        try:
            assert size > 0 and isinstance(size, int)
            self._batch_size = size
        except AssertionError:
            raise ValueError("Batch size should be positive integer.")

    @property
    def n_qubits(self):
        return self._n_qubits

    @n_qubits.setter
    def n_qubits(self, n_qubits):
        assert (
            isinstance(n_qubits, int) and n_qubits > 0
        ), "n_qubits must be a positive integer"
        self._n_qubits = n_qubits

    @property
    def layout(self):
        return self._layout

    @layout.setter
    def layout(self, layout: Layout):
        self._layout = layout

    @property
    def physical_target_qubits(self):
        return self._physical_target_qubits

    @property
    def physical_neighbor_qubits(self):
        return self._physical_neighbor_qubits

    @property
    def parameters(self):
        return self._parameters

    @property
    def config_type(self):
        return self._config_type

    @property
    def config(self):
        return self.training_config

    @property
    def estimator(self) -> Estimator_type:
        return self._estimator

    @estimator.setter
    def estimator(self, estimator: BaseEstimator):
        self._estimator = estimator

    @estimator.setter
    def estimator(self, sampler: Sampler_type):
        self._sampler = sampler

    @property
    def tgt_instruction_counts(self):
        return self._tgt_instruction_counts

    @property
    def step_tracker(self):
        return self._step_tracker

    @step_tracker.setter
    def step_tracker(self, step: int):
        assert step >= 0, "step must be positive integer"
        self._step_tracker = step

    def to_json(self):
        return json.dumps(
            {
                "n_qubits": self.n_qubits,
                "config": asdict(self.training_config),
                "abstraction_level": self.abstraction_level,
                "sampling_Pauli_space": self.sampling_Pauli_space,
                "n_shots": self.n_shots,
                "target_type": self.target_type,
                "target": self.target,
                "c_factor": self.c_factor,
                "reward_history": self.reward_history,
                "action_history": self.action_history,
                "fidelity_history": self.avg_fidelity_history
                if self.target_type == "gate"
                else self.state_fidelity_history,
            }
        )

    @classmethod
    def from_json(cls, json_str):
        """Return a MyCustomClass instance based on the input JSON string."""

        class_info = json.loads(json_str)
        abstraction_level = class_info["abstraction_level"]
        target = class_info["target"]
        n_shots = class_info["n_shots"]
        c_factor = class_info["c_factor"]
        sampling_Pauli_space = class_info["sampling_Pauli_space"]
        config = class_info["config"]
        q_env = cls(config)
        q_env.reward_history = class_info["reward_history"]
        q_env.action_history = class_info["action_history"]
        if class_info["target_type"] == "gate":
            q_env.avg_fidelity_history = class_info["fidelity_history"]
        else:
            q_env.state_fidelity_history = class_info["fidelity_history"]
        return q_env<|MERGE_RESOLUTION|>--- conflicted
+++ resolved
@@ -40,10 +40,7 @@
 )
 from qiskit.quantum_info.states import DensityMatrix, Statevector
 from qiskit.transpiler import Layout
-<<<<<<< HEAD
 from qiskit.algorithms.state_fidelities import ComputeUncompute
-=======
->>>>>>> d298785c
 
 # Qiskit dynamics for pulse simulation (& benchmarking)
 from qiskit_dynamics import DynamicsBackend
