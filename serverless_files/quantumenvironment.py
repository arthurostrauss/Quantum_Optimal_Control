--- conflicted
+++ resolved
@@ -345,9 +345,9 @@
 
         super().__init__()
 
-        self._trunc_index = (
-            self._inside_trunc_tracker
-        ) = 0  # Index for circuit truncation (always 0 in this env)
+        self._trunc_index = self._inside_trunc_tracker = (
+            0  # Index for circuit truncation (always 0 in this env)
+        )
         self.training_config = training_config
         self.action_space = training_config.action_space
         self.n_shots = training_config.n_shots
@@ -969,13 +969,7 @@
             return_counts=True,
         )
 
-<<<<<<< HEAD
-        pauli_indices = [
-            np.unravel_index(sample, (d**2, d**2)) for sample in samples
-        ]
-=======
         pauli_indices = [np.unravel_index(sample, (d ** 2, d ** 2)) for sample in samples]
->>>>>>> c52b8ada
         pauli_prep, pauli_meas = zip(
             *[(basis[p[0]], basis[p[1]]) for p in pauli_indices]
         )
