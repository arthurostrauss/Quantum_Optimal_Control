from time import strftime, gmtime
from typing import Literal

from qiskit.circuit import QuantumCircuit
from qiskit.circuit.library.standard_gates import (
    get_standard_gate_name_mapping as gate_map,
)
from qiskit.exceptions import QiskitError
from qiskit.qasm3 import dumps as qasm3_dumps
from qibo import Circuit as QiboCircuit
import numpy as np
from qibocal.auto.execute import Executor
from qibocal.cli.report import report
from qiskit.converters import circuit_to_dag, dag_to_circuit
from qiskit.quantum_info import DensityMatrix

from rl_qoc import QuantumEnvironment

AVG_GATE = 1.875


class QiboEnvironment(QuantumEnvironment):

    def compute_benchmarks(self, qc: QuantumCircuit, params: np.array) -> np.array:
        """
        Method to store in lists all relevant data to assess performance of training (fidelity information)
        :param params: List of Action vectors to execute on quantum system
        :return: None
        """
        benchmarking_method: Literal["tomography", "rb"] = (
            self.config.benchmark_config.method
        )
        backend_config = self.config.backend_config
        target = backend_config.physical_qubits[0]
        if self.config.check_on_exp:
            if backend_config.config_type != "qibo":
                raise TypeError("Backend config is not qibo config")
            else:
                path = "rlqoc" + strftime("%d_%b_%H_%M_%S", gmtime())
                with Executor.open(
                    "myexec",
                    path=path,
                    platform=backend_config.platform,
                    targets=[target],
                    update=False,
                    force=True,
                ) as e:
                    e.platform.qubits[target].native_gates.RX.amplitude = float(
                        self.mean_action[0]
                    )
                    if benchmarking_method == "rb":
                        rb_output = e.rb_ondevice(
                            num_of_sequences=1000,
                            max_circuit_depth=1000,
                            delta_clifford=10,
                            n_avg=1,
                            save_sequences=False,
                            apply_inverse=True,
                        )

                        # Calculate infidelity and error
                        # stdevs = np.sqrt(np.diag(np.reshape(rb_output.results.cov[target], (3, 3))))

                        pars = rb_output.results.pars.get(target)
                        one_minus_p = 1 - pars[2]
                        r_c = one_minus_p * (1 - 1 / 2**1)
                        fidelity = r_c / AVG_GATE
                    elif benchmarking_method == "tomography":
                        qiskit_baseline_circ = from_custom_to_baseline_circuit(qc)
                        qibo_circ = QiboCircuit.from_qasm(
                            qasm3_dumps(qiskit_baseline_circ)
                        )

                        qibo_dm = None  # TODO: Use Qibocal to compute state tomography
                        output_state = qibo_dm
                        output_state = qibo_dm.data

<<<<<<< HEAD
                    pars = rb_output.results.pars.get(target)
                    one_minus_p = 1 - pars[2]
                    r_c = one_minus_p * (1 - 1 / 2**1)
                    fidelity = 1 - (r_c / AVG_GATE)
=======
                        dm = DensityMatrix(output_state)
                        fidelity = self.target.fidelity(dm, validate=False)
                    else:
                        raise ValueError("Benchmarking method not recognized")
>>>>>>> 4a8aad2c

            self.circuit_fidelity_history.append(fidelity)
            return fidelity
        return 0


def from_custom_to_baseline_circuit(circ: QuantumCircuit):
    """
    Convert custom circuit to baseline circuit
    :param circ: Custom circuit
    :return: Baseline circuit
    """
    dag = circuit_to_dag(circ)
    op_nodes = dag.op_nodes()
    for node in op_nodes:
        if node.name not in gate_map:
            gate_name: str = node.name.split("_")[0]
            try:
                gate = gate_map[gate_name.lower()]
            except KeyError:
                raise QiskitError(
                    f"Cannot bind the circuit to the backend because the gate "
                    f"{gate_name} is not found in the standard gate set."
                )
            qc = QuantumCircuit(list(node.qargs))
            qc.append(gate, node.qargs)
            dag.substitute_node_with_dag(node, circuit_to_dag(qc))
    return dag_to_circuit(dag)<|MERGE_RESOLUTION|>--- conflicted
+++ resolved
@@ -64,7 +64,7 @@
                         pars = rb_output.results.pars.get(target)
                         one_minus_p = 1 - pars[2]
                         r_c = one_minus_p * (1 - 1 / 2**1)
-                        fidelity = r_c / AVG_GATE
+                        fidelity = 1 - (r_c / AVG_GATE)
                     elif benchmarking_method == "tomography":
                         qiskit_baseline_circ = from_custom_to_baseline_circuit(qc)
                         qibo_circ = QiboCircuit.from_qasm(
@@ -75,17 +75,10 @@
                         output_state = qibo_dm
                         output_state = qibo_dm.data
 
-<<<<<<< HEAD
-                    pars = rb_output.results.pars.get(target)
-                    one_minus_p = 1 - pars[2]
-                    r_c = one_minus_p * (1 - 1 / 2**1)
-                    fidelity = 1 - (r_c / AVG_GATE)
-=======
                         dm = DensityMatrix(output_state)
                         fidelity = self.target.fidelity(dm, validate=False)
                     else:
                         raise ValueError("Benchmarking method not recognized")
->>>>>>> 4a8aad2c
 
             self.circuit_fidelity_history.append(fidelity)
             return fidelity
