--- conflicted
+++ resolved
@@ -53,16 +53,9 @@
 ):
     """RX rule returning a custom flux pulse defined by `pulse_params`."""
     # import pdb; pdb.set_trace()
-<<<<<<< HEAD
-    print("QQQQQQQQQQQQQQQQQQQ")
-    print(pulse_params, parameters)
-    print(qubit_ids)
-=======
->>>>>>> 122c0bc8
     qubit = qubit_ids[1][0]
     theta = parameters[0]  # float value by default
     sequence = PulseSequence()
-    # print("SSSSSSSSSSSSSSS", pulse_params)
     pulse = platform.create_RX90_pulse(qubit, start=0, relative_phase=theta)
     pulse.amplitude = float(pulse_params[0])
     sequence.add(pulse)
