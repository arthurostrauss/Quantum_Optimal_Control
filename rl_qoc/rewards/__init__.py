from .base_reward import Reward
from .cafe import CAFEReward, CAFERewardData, CAFERewardDataList
from .channel import ChannelReward, ChannelRewardData, ChannelRewardDataList
from .fidelity import FidelityReward, FidelityRewardData, FidelityRewardDataList
from .orbit import ORBITReward, ORBITRewardData, ORBITRewardDataList
from .state import StateReward, StateRewardData, StateRewardDataList
from .xeb import XEBReward, XEBRewardData, XEBRewardDataList
<<<<<<< HEAD
<<<<<<< HEAD
from typing import Dict, Literal, Type
=======
=======
>>>>>>> a45f2350
from .shadow import ShadowReward, ShadowRewardData, ShadowRewardDataList
from typing import Dict, Literal
>>>>>>> f360d88 (Added Shadow method to init files)

reward_dict: Dict[str, Type[Reward]] = {
    "fidelity": FidelityReward,
    "channel": ChannelReward,
    "state": StateReward,
    "xeb": XEBReward,
    "cafe": CAFEReward,
    "orbit": ORBITReward,
    "shadow": ShadowReward,  # Placeholder for shadow tomography reward
}
REWARD_STRINGS = Literal["cafe", "channel", "orbit", "state", "xeb", "fidelity", "shadow"]<|MERGE_RESOLUTION|>--- conflicted
+++ resolved
@@ -5,15 +5,8 @@
 from .orbit import ORBITReward, ORBITRewardData, ORBITRewardDataList
 from .state import StateReward, StateRewardData, StateRewardDataList
 from .xeb import XEBReward, XEBRewardData, XEBRewardDataList
-<<<<<<< HEAD
-<<<<<<< HEAD
-from typing import Dict, Literal, Type
-=======
-=======
->>>>>>> a45f2350
 from .shadow import ShadowReward, ShadowRewardData, ShadowRewardDataList
 from typing import Dict, Literal
->>>>>>> f360d88 (Added Shadow method to init files)
 
 reward_dict: Dict[str, Type[Reward]] = {
     "fidelity": FidelityReward,
