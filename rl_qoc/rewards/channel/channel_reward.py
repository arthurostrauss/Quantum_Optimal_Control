--- conflicted
+++ resolved
@@ -67,13 +67,9 @@
 
     @property
     def reward_args(self):
-<<<<<<< HEAD
-        return {}
-=======
         return {"num_eigenstates_per_pauli": self.num_eigenstates_per_pauli,
         "fiducials_seed": self.fiducials_seed,
         "input_states_seed": self.input_states_seed}
->>>>>>> 0886618a
 
     @property
     def reward_method(self):
