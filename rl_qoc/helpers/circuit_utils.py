--- conflicted
+++ resolved
@@ -38,13 +38,6 @@
     Pauli6PreparationBasis,
 )
 
-<<<<<<< HEAD
-from .transpiler_passes import CustomGateReplacementPass
-
-if TYPE_CHECKING:
-    from ..environment.target import GateTarget
-=======
->>>>>>> e935151f
 QuantumTarget = Union[Statevector, Operator, DensityMatrix]
 
 
