"""
Class to generate a RL environment suitable for usage with PyTorch, leveraging Qiskit modules to simulate
quantum system (could also include QUA code in the future)

Author: Arthur Strauss
Created on 28/11/2022
Last updated: 05/09/2024
"""

from __future__ import annotations

from dataclasses import asdict

# For compatibility for options formatting between Estimators.
from typing import List, Any, SupportsFloat, Tuple, Optional
import numpy as np
from gymnasium.core import ObsType, ActType
from gymnasium.spaces import Box
from qiskit import schedule, pulse, QuantumRegister

# Qiskit imports
from qiskit.circuit import (
    QuantumCircuit,
    ParameterVector,
)

# Qiskit Quantum Information, for fidelity benchmarking
from qiskit.quantum_info import DensityMatrix, Operator
from qiskit.transpiler import InstructionProperties
from qiskit_dynamics import DynamicsBackend
from qiskit_experiments.library import ProcessTomography

from .base_q_env import (
    BaseQuantumEnvironment,
    GateTarget,
    StateTarget,
)
from ..helpers import (
    simulate_pulse_input,
    get_optimal_z_rotation,
)
from ..helpers.circuit_utils import fidelity_from_tomography
from .configuration.qconfig import QEnvConfig, GateTargetConfig


class QuantumEnvironment(BaseQuantumEnvironment):

    def __init__(self, training_config: QEnvConfig):
        """
        Initialize the Quantum Environment
        Args:
            training_config: QEnvConfig object containing the training configuration
        """
        self._parameters = ParameterVector("θ", training_config.n_actions)

        super().__init__(training_config)

        self._target, self.circuits, self.baseline_circuits = (
            self.define_target_and_circuits()
        )
        # self.observation_space = Box(
        #     low=np.array([0, 0] + [-5] * (2 ** self.n_qubits) ** 2),
        #     high=np.array([1, 1] + [5] * (2 ** self.n_qubits) ** 2),
        #     dtype=np.float32,
        # )
        self.observation_space = Box(
            low=np.array([0, 0]), high=np.array([1, 1]), dtype=np.float32
        )

    @property
    def parameters(self):
        return self._parameters

    @property
    def trunc_index(self) -> int:
        return 0

    @property
    def tgt_instruction_counts(self) -> int:
        return 1

    @property
    def target(self) -> GateTarget:
        """
        Return current target to be calibrated
        """
        return self._target

    def episode_length(self, global_step: int) -> int:
        return 1

    def define_target_and_circuits(
        self,
    ) -> Tuple[
        GateTarget| StateTarget,
        List[QuantumCircuit],
        List[QuantumCircuit | DensityMatrix],
    ]:
        """
        Define the target to be used in the environment
        Returns:
            target: GateTarget or StateTarget object
        """
        input_states_choice = getattr(
            self.config.reward_config.reward_args, "input_states_choice", "pauli4"
        )
<<<<<<< HEAD
        q_reg = QuantumRegister(self.config.target.state.num_qubits)
=======
        q_reg = QuantumRegister(len(self.config.target.physical_qubits))
>>>>>>> aadb5810
        if isinstance(self.config.target, GateTargetConfig):
            target = GateTarget(
                    **self.config.target.as_dict(),
                    input_states_choice=input_states_choice,
                    tgt_register=q_reg)
               
        else:
            target = StateTarget(**asdict(self.config.target))

        custom_circuit = QuantumCircuit(q_reg, name="custom_circuit")

        self.parametrized_circuit_func(
            custom_circuit,
            self.parameters,
            q_reg,
            **self._func_args,
        )

        if isinstance(target, StateTarget):
            ref_circuit = target.circuit.copy(name="baseline_circuit")
        else:
            ref_circuit = target.target_circuit.copy(name="baseline_circuit")

        custom_circuit.metadata["baseline_circuit"] = ref_circuit.copy()
        return target, [custom_circuit], [ref_circuit]

    def _get_obs(self):
        if isinstance(self.target, GateTarget) and self.config.reward_method == "state":
            return np.array(
                [
                    0.0,
                    0.0,
                ]
                + list(self._observable_to_observation())
            )
        else:
            return np.array([0, 0])

    def modify_environment_params(self, **kwargs):
        print(f"\n Number of repetitions: {self.n_reps}")

    def step(
        self, action: ActType
    ) -> tuple[ObsType, SupportsFloat, bool, bool, dict[str, Any]]:
        self._step_tracker += 1
        if self._episode_ended:
            print("Resetting environment")
            terminated = True
            return (
                self.reset()[0],
                np.zeros(self.batch_size),
                terminated,
                False,
                self._get_info(),
            )

        terminated = self._episode_ended = True
        params, batch_size = np.array(action), len(np.array(action))
        if params.shape != (batch_size, self.n_actions):
            raise ValueError(
                f"Action shape mismatch: {params.shape} != {(batch_size, self.n_actions)}"
            )
        reward = self.perform_action(action)
        
        if np.mean(reward) > self._max_return:
            self._max_return = np.mean(reward)
            self._optimal_action = self.mean_action
        self.reward_history.append(reward)
        assert (
            len(reward) == self.batch_size
        ), f"Reward table size mismatch {len(reward)} != {self.batch_size} "
        assert not np.any(np.isinf(reward)) and not np.any(
            np.isnan(reward)
        ), "Reward table contains NaN or Inf values"
        # Using Negative Log Error as the Reward
        optimal_error_precision = 1e-6
        max_fidelity = 1.0 - optimal_error_precision
        reward = np.clip(reward, a_min=0.0, a_max=max_fidelity)
        reward = -np.log(1.0 - reward)
        return self._get_obs(), reward, terminated, False, self._get_info()

    # def check_reward(self):
    #     if self.training_with_cal:
    #         print("Checking reward to adjust C Factor...")
    #         example_obs, _ = self.reset()
    #         if example_obs.shape != self.observation_space.shape:
    #             raise ValueError(
    #                 f"Training Config observation space ({self.observation_space.shape}) does not "
    #                 f"match Environment observation shape ({example_obs.shape})"
    #             )
    #         sample_action = np.random.normal(
    #             loc=(self.action_space.low + self.action_space.high) / 2,
    #             scale=(self.action_space.high - self.action_space.low) / 2,
    #             size=(self.batch_size, self.action_space.shape[-1]),
    #         )
    #
    #         batch_rewards = self.perform_action(sample_action)
    #         mean_reward = np.mean(batch_rewards)
    #         if not np.isclose(mean_reward, self.fidelity_history[-1], atol=1e-2):
    #             self.c_factor *= self.fidelity_history[-1] / mean_reward
    #             self.c_factor = np.round(self.c_factor, 1)
    #             print("C Factor adjusted to", self.c_factor)
    #         self.clear_history()
    #     else:
    #         pass

    def compute_benchmarks(self, qc: QuantumCircuit, params: np.array) -> np.array:
        """
        Method to store in lists all relevant data to assess performance of training (fidelity information)
        :param params: List of Action vectors to execute on quantum system
        :return: None
        """

        if self.config.check_on_exp:

            # Experiment based fidelity estimation
            try:
                if not self.config.reward_method == "fidelity":
                    if self.config.benchmark_config.benchmark_batch_size > 1:
                        angle_sets = np.clip(
                            np.random.normal(
                                self.mean_action,
                                self.std_action,
                                size=(self.config.benchmark_batch_size, self.n_actions),
                            ),
                            self.action_space.low,
                            self.action_space.high,
                        )
                    else:
                        angle_sets = [self.mean_action]
                else:
                    if len(params.shape) == 1:
                        params = np.expand_dims(params, axis=0)
                    angle_sets = params

                qc_input = [qc.assign_parameters(angle_set) for angle_set in angle_sets]
                print("Starting tomography...")
                fids = fidelity_from_tomography(
                    qc_input,
                    self.backend,
                    self.target.physical_qubits,
                    (
                        self.target.target_operator
                        if isinstance(self.target, GateTarget)
                        else self.target.dm
                    ),
                    analysis=self.config.tomography_analysis,
                    sampler=self.sampler,
                )
                print("Finished tomography")

            except Exception as e:
                self.close()
                raise e
            if isinstance(self.target, StateTarget):
                self.circuit_fidelity_history.append(np.mean(fids))
            else:
                self.avg_fidelity_history.append(np.mean(fids))

        else:  # Simulation based fidelity estimation (Aer for circuit level, Dynamics for pulse)
            print("Starting simulation benchmark...")
            if not self.config.reward_method == "fidelity":
                params = np.array(
                    [self.mean_action]
                )  # Benchmark policy only through mean action
            if self.abstraction_level == "circuit":  # Circuit simulation
                fids = self.simulate_circuit(qc, params)
            else:  # Pulse simulation
                fids = self.simulate_pulse_circuit(qc, params)
            if self.target.target_type == "state":
                print("State fidelity:", self.circuit_fidelity_history[-1])
            else:
                print("Avg gate fidelity:", self.avg_fidelity_history[-1])
            print("Finished simulation benchmark")
        return fids

    def update_gate_calibration(self, gate_name: Optional[str] = None):
        """
        Update backend target with the optimal action found during training

        :param gate_name: Name of custom gate to add to target (if None,
         use target gate and update its attached calibration)

        :return: Pulse calibration for the custom gate
        """
        if not isinstance(self.target, GateTarget):
            raise ValueError("Target type should be a gate for gate calibration task.")

        if self.abstraction_level == "pulse":
            assert self.backend is not None, "Backend must be set for pulse calibration"
            qc = self.circuits[0].assign_parameters(self.optimal_action, inplace=False)
            schedule_ = schedule(qc, self.backend)
            duration = schedule_.duration
            if isinstance(self.backend, DynamicsBackend):
                sim_data = simulate_pulse_input(
                    self.backend,
                    schedule_,
                    target=Operator(self.target.gate),
                )
                error = 1.0 - sim_data["gate_fidelity"]["optimal"]
                optimal_rots = sim_data["gate_fidelity"]["rotations"]
            else:
                exp = ProcessTomography(qc, self.backend, self.target.physical_qubits)
                exp_data = exp.run(shots=10000).block_for_results()
                process_matrix = exp_data.analysis_results("state").value
                opt_res = get_optimal_z_rotation(
                    process_matrix, self.target.target_operator, self.n_qubits
                )
                optimal_rots = opt_res.x
                error = 1.0 - opt_res.fun

            with pulse.build(self.backend) as sched:
                for i in range(self.n_qubits):
                    rz_cal = self.backend.target.get_calibration("rz", (i,))
                    pulse.call(
                        rz_cal,
                        value_dict={
                            parameter: optimal_rots[i]
                            for parameter in rz_cal.parameters
                        },
                    )
                pulse.call(schedule_)
                for i in range(self.n_qubits):
                    rz_cal = self.backend.target.get_calibration("rz", (i,))
                    pulse.call(
                        rz_cal,
                        value_dict={
                            parameter: optimal_rots[-1 - i]
                            for parameter in rz_cal.parameters
                        },
                    )

            instruction_prop = InstructionProperties(duration, error, sched)
            if gate_name is None:
                gate_name = self.target.gate.name

            if gate_name not in self.backend.operation_names:
                self.backend.target.add_instruction(
                    self.target.gate,
                    {tuple(self.physical_target_qubits): instruction_prop},
                    name=gate_name,
                )

            else:
                self.backend.target.update_instruction_properties(
                    gate_name,
                    tuple(self.physical_target_qubits),
                    instruction_prop,
                )

            return self.backend.target.get_calibration(
                gate_name, tuple(self.physical_target_qubits)
            )
        else:
            return self.circuits[0].assign_parameters(
                {self.parameters[0]: self.optimal_action}
            )<|MERGE_RESOLUTION|>--- conflicted
+++ resolved
@@ -104,11 +104,7 @@
         input_states_choice = getattr(
             self.config.reward_config.reward_args, "input_states_choice", "pauli4"
         )
-<<<<<<< HEAD
-        q_reg = QuantumRegister(self.config.target.state.num_qubits)
-=======
         q_reg = QuantumRegister(len(self.config.target.physical_qubits))
->>>>>>> aadb5810
         if isinstance(self.config.target, GateTargetConfig):
             target = GateTarget(
                     **self.config.target.as_dict(),
