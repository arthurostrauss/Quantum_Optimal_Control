--- conflicted
+++ resolved
@@ -1711,96 +1711,7 @@
         target["gate"], [qc.qubits[i] for i in target["register"]]
     )
     return qc.data.count(tgt_instruction)
-
-<<<<<<< HEAD
-=======
-
-def create_circuit_from_own_unitaries(circuit_context: QuantumCircuit, **kwargs):
-    """
-    Generates a new quantum circuit, replacing all gates except the specified target gate with custom unitary gates.
-
-    This function iterates through each gate in the provided `circuit_context`, and for each gate that does not match
-    the specified target operation, it extracts its matrix representation and adds a corresponding unitary gate to a new
-    quantum circuit. The target operation, if present, is added unchanged to the new circuit. Each non-target gate in the
-    new circuit is labeled uniquely to indicate its type, the qubits it acts on, and its occurrence count.
-
-    Parameters:
-    - circuit_context (QuantumCircuit): The original quantum circuit from which the gate operations are extracted.
-    - **kwargs: Arbitrary keyword arguments. Expected to contain 'target_gate_info' specifying the target operation to leave
-      unchanged. This should be a dictionary with 'register' (a list of qubit indices the gate acts on) and 'gate' (the gate
-      instruction).
-
-    Returns:
-    - QuantumCircuit: A new quantum circuit where non-target gates are replaced by unitary gates and the target gate is
-      left as in the original circuit. Each unitary gate is labeled to reflect its origin.
-    """
-    new_circuit = QuantumCircuit(circuit_context.num_qubits)
-    gate_count = {}
-    target_gate_instruction = kwargs.get("gate")
-    target_gate_qubits = kwargs.get("register", [])
-
-    for inst, qargs, _ in circuit_context.data:
-        gate_name = inst.name
-        qubits_indices = [circuit_context.find_bit(q).index for q in qargs]
-
-        # Check if the current gate matches the target operation
-        if (
-            isinstance(target_gate_instruction, Instruction)
-            and gate_name == target_gate_instruction.name
-            and qubits_indices == target_gate_qubits
-        ):
-            # Add the target gate unchanged to the new circuit
-            print("Target gate found")
-            new_circuit.append(instruction=inst, qargs=qargs)
-        else:
-            # Process non-target gates
-            gate_label, qubit_indices = process_gate(
-                inst, qargs, gate_count, circuit_context
-            )
-            matrix_representation = Operator(inst).data
-            new_circuit.unitary(matrix_representation, qubit_indices, label=gate_label)
-
-    return new_circuit
-
-
-def process_gate(
-    inst: Instruction, qargs: Qubit, gate_count: Dict, circuit_context: QuantumCircuit
-):
-    """
-    Processes a gate to generate a unique label and determine qubit indices for the new unitary gate.
-
-    Parameters:
-    - inst: The gate instruction from the original circuit.
-    - qargs: Qubit arguments for the gate.
-    - gate_count: A dictionary tracking the occurrence count of each gate label.
-    - circuit_context: The original quantum circuit context.
-
-    Returns:
-    - gate_label (str): A unique label for the gate.
-    - qubit_indices (tuple or int): The qubit indices for the new unitary gate.
-    """
-    gate_name = inst.name
-    qubits_indices = [
-        circuit_context.find_bit(q).index for q in qargs
-    ]  # Define qubits_indices here
-
-    if len(qargs) == 2:  # Special handling for two-qubit gates like CNOT
-        control_index, target_index = qubits_indices
-        gate_label = f"{gate_name}_c{control_index}_t{target_index}"
-        qubit_indices = (control_index, target_index)
-    else:  # Handling for single-qubit gates and other types of gates
-        gate_label = f"{gate_name}_q{'_'.join(map(str, qubits_indices))}"
-        qubit_indices = (
-            qubits_indices[0] if len(qubits_indices) == 1 else tuple(qubits_indices)
-        )
-
-    # Increment gate instance count and update label
-    gate_count[gate_label] = gate_count.get(gate_label, 0) + 1
-    gate_label += f"_o{gate_count[gate_label]}"  # o for occurrences
-
-    return gate_label, qubit_indices
-
->>>>>>> 0b34f547
+  
 
 def select_optimizer(
     lr: float,
