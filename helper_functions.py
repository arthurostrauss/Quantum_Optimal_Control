from __future__ import annotations

import pickle
import warnings
from dataclasses import asdict

from qiskit import pulse, schedule, transpile, QuantumRegister
from qiskit.circuit import (
    QuantumCircuit,
    Gate,
    Parameter,
    CircuitInstruction,
    ParameterVector,
    Delay,
)
from qiskit.circuit.library import get_standard_gate_name_mapping as gate_map, RZGate
from qiskit.exceptions import QiskitError
from qiskit.primitives import (
    BackendEstimator,
    Estimator,
    Sampler,
    BackendSampler,
    StatevectorEstimator,
    StatevectorSampler,
    BaseEstimatorV1,
    BaseEstimatorV2,
    BackendSamplerV2,
<<<<<<< HEAD
    BackendEstimatorV2, 
=======
    BackendEstimatorV2,
>>>>>>> 33db7fed
)
from qiskit.quantum_info.states.quantum_state import QuantumState
from qiskit_aer import AerSimulator
from qiskit_aer.backends.aerbackend import AerBackend
from qiskit_aer.primitives import Estimator as AerEstimator, Sampler as AerSampler
from qiskit.quantum_info import (
    Operator,
    Statevector,
    DensityMatrix,
    average_gate_fidelity,
    state_fidelity,
)
from qiskit.transpiler import (
    CouplingMap,
    InstructionDurations,
    InstructionProperties,
    Layout,
    Target,
)

from qiskit.providers import (
    BackendV1,
    Backend,
    BackendV2,
    Options as AerOptions,
    QiskitBackendNotFoundError,
)
from qiskit_ibm_runtime.fake_provider.local_service import QiskitRuntimeLocalService
from qiskit_ibm_runtime.fake_provider import FakeProvider, FakeProviderForBackendV2
from qiskit_ibm_runtime.fake_provider.fake_backend import FakeBackend, FakeBackendV2
from qiskit_ibm_runtime import (
    Session,
    IBMBackend as RuntimeBackend,
    EstimatorV1 as RuntimeEstimatorV1,
    EstimatorV2 as RuntimeEstimatorV2,
    Options as RuntimeOptions,
    EstimatorOptions as RuntimeEstimatorOptions,
    SamplerV1 as RuntimeSamplerV1,
    SamplerV2 as RuntimeSamplerV2,
    QiskitRuntimeService,
)

from qiskit_dynamics import Solver, RotatingFrame, ArrayLike
from qiskit_dynamics.backend.backend_string_parser.hamiltonian_string_parser import (
    parse_backend_hamiltonian_dict,
)
from qiskit_dynamics.backend.dynamics_backend import (
    _get_backend_channel_freqs,
    DynamicsBackend,
)

from qiskit_experiments.calibration_management import Calibrations
from qiskit_experiments.framework import BatchExperiment, BaseAnalysis, BackendData
from qiskit_experiments.library import (
    StateTomography,
    ProcessTomography,
    RoughXSXAmplitudeCal,
    RoughDragCal,
)
from qiskit_experiments.calibration_management.basis_gate_library import (
    FixedFrequencyTransmon,
    EchoedCrossResonance,
)

from qiskit_algorithms.state_fidelities import ComputeUncompute

from itertools import permutations, chain
from typing import Optional, Tuple, List, Union, Dict, Sequence, Callable, Any
import yaml

import numpy as np

from gymnasium.spaces import Box
import optuna

import tensorflow as tf
from scipy.optimize import minimize
from tensorflow.keras import Model, Input
from tensorflow.keras.layers import Dense

from qconfig import (
    BackendConfig,
    ExecutionConfig,
    BenchmarkConfig,
    RewardConfig,
    StateConfig,
    QiskitConfig,
    QEnvConfig,
    CAFEConfig,
    ChannelConfig,
    XEBConfig,
    ORBITConfig,
    FidelityConfig,
)
from custom_jax_sim import JaxSolver, DynamicsBackendEstimator, PauliToQuditOperator

Estimator_type = Union[
    AerEstimator,
    RuntimeEstimatorV1,
    RuntimeEstimatorV2,
    Estimator,
    BackendEstimator,
    BackendEstimatorV2,
    DynamicsBackendEstimator,
    StatevectorEstimator,
]
Sampler_type = Union[
    AerSampler,
    RuntimeSamplerV1,
    RuntimeSamplerV2,
    Sampler,
    BackendSampler,
    BackendSamplerV2,
    StatevectorSampler,
]
Backend_type = Union[BackendV1, BackendV2]

reward_configs = {
    "channel": ChannelConfig,
    "xeb": XEBConfig,
    "orbit": ORBITConfig,
    "state": StateConfig,
    "cafe": CAFEConfig,
    "fidelity": FidelityConfig,
}


def count_gates(qc: QuantumCircuit):
    """
    Count number of gates in a Quantum Circuit
    """
    gate_count = {qubit: 0 for qubit in qc.qubits}
    for gate in qc.data:
        for qubit in gate.qubits:
            if not isinstance(gate.operation, Delay):
                gate_count[qubit] += 1
    return gate_count


def remove_unused_wires(qc: QuantumCircuit):
    """
    Remove unused wires from a Quantum Circuit
    """
    gate_count = count_gates(qc)
    for qubit, count in gate_count.items():
        if count == 0:
            for instr in qc.data:
                if qubit in instr.qubits:
                    qc.data.remove(instr)
            qc.qubits.remove(qubit)
    return qc


def get_instruction_timings(circuit: QuantumCircuit):
    # Initialize the timings for each qubit
    qubit_timings = {i: 0 for i in range(circuit.num_qubits)}

    # Initialize the list of start times
    start_times = []

    # Loop over each instruction in the circuit
    for inst, qubits, _ in circuit.data:
        # Find the maximum time among the qubits involved in the instruction
        qubit_indices = [circuit.qubits.index(qubit) for qubit in qubits]
        start_time = max(qubit_timings[i] for i in qubit_indices)

        # Add the start time to the list of start times
        start_times.append(start_time)

        # Update the time for each qubit involved in the instruction
        for i in qubit_indices:
            qubit_timings[i] = start_time + 1

    return start_times


def perform_standard_calibrations(
    backend: DynamicsBackend, calibration_files: Optional[str] = None
):
    """
    Generate baseline single qubit gates (X, SX, RZ, H) for all qubits using traditional calibration experiments
    :param backend: Dynamics Backend on which calibrations should be run
    :param calibration_files: Optional calibration files containing single qubit gate calibrations for provided
        DynamicsBackend instance (Qiskit Experiments does not support this feature yet)

    """
    if not isinstance(backend, DynamicsBackend):
        raise TypeError(
            "Backend must be a DynamicsBackend instance (given: {type(backend)})"
        )

    target, qubits = backend.target, range(backend.num_qubits)
    num_qubits = len(qubits)
    single_qubit_properties = {(qubit,): None for qubit in qubits}
    single_qubit_errors = {(qubit,): 0.0 for qubit in qubits}

    control_channel_map = backend.options.control_channel_map
    coupling_map = None
    physical_control_channel_map = None
    if num_qubits > 1:
        if control_channel_map is not None:
            physical_control_channel_map = {
                (qubit_pair[0], qubit_pair[1]): backend.control_channel(
                    (qubit_pair[0], qubit_pair[1])
                )
                for qubit_pair in control_channel_map
            }
        else:
            all_to_all_connectivity = tuple(permutations(qubits, 2))
            control_channel_map = {
                (q[0], q[1]): index for index, q in enumerate(all_to_all_connectivity)
            }
            physical_control_channel_map = {
                (q[0], q[1]): [pulse.ControlChannel(index)]
                for index, q in enumerate(all_to_all_connectivity)
            }
        backend.set_options(control_channel_map=control_channel_map)
        coupling_map = [list(qubit_pair) for qubit_pair in control_channel_map]
        two_qubit_properties = {qubits: None for qubits in control_channel_map}
    standard_gates: Dict[str, Gate] = gate_map()  # standard gate library
    fixed_phase_gates, fixed_phases = ["z", "s", "sdg", "t", "tdg"], np.pi * np.array(
        [1, 0.5, -0.5, 0.25, -0.25]
    )
    other_gates = ["rz", "id", "h", "x", "sx", "reset", "delay"]
    single_qubit_gates = fixed_phase_gates + other_gates
    two_qubit_gates = ["ecr"]
    exp_results = {}
    existing_cals = calibration_files is not None

    phi: Parameter = standard_gates["rz"].params[0]
    if existing_cals:
        cals = Calibrations.load(calibration_files)
    else:
        cals = Calibrations(
            coupling_map=coupling_map,
            control_channel_map=physical_control_channel_map,
            libraries=(
                [
                    FixedFrequencyTransmon(basis_gates=["x", "sx"]),
                    EchoedCrossResonance(basis_gates=["cr45p", "cr45m", "ecr"]),
                ]
                if num_qubits > 1
                else [FixedFrequencyTransmon(basis_gates=["x", "sx"])]
            ),
            backend_name=backend.name,
            backend_version=backend.backend_version,
        )
    if (
        len(target.instruction_schedule_map().instructions) <= 1
    ):  # Check if instructions have already been added
        for gate in single_qubit_gates:
            target.add_instruction(
                standard_gates[gate], properties=single_qubit_properties
            )
        if num_qubits > 1:
            for gate in two_qubit_gates:
                target.add_instruction(
                    standard_gates[gate], properties=two_qubit_properties
                )
            backend._coupling_map = target.build_coupling_map(two_qubit_gates[0])

    for qubit in qubits:  # Add calibrations for each qubit
        control_channels = (
            list(
                filter(
                    lambda x: x is not None,
                    [control_channel_map.get((i, qubit), None) for i in qubits],
                )
            )
            if num_qubits > 1
            else []
        )
        # Calibration of RZ gate, virtual Z-rotation
        with pulse.build(backend, name=f"rz{qubit}") as rz_cal:
            pulse.shift_phase(-phi, pulse.DriveChannel(qubit))
            for q in control_channels:
                pulse.shift_phase(-phi, pulse.ControlChannel(q))
        # Identity gate
        id_cal = pulse.Schedule(
            pulse.Delay(20, pulse.DriveChannel(qubit))
        )  # Wait 20 cycles for identity gate

        delay_param = standard_gates["delay"].params[0]
        with pulse.build(backend, name=f"delay{qubit}") as delay_cal:
            pulse.delay(delay_param, pulse.DriveChannel(qubit))

        # Update backend Target by adding calibrations for all phase gates (fixed angle virtual Z-rotations)
        target.update_instruction_properties(
            "rz", (qubit,), InstructionProperties(calibration=rz_cal, error=0.0)
        )
        target.update_instruction_properties(
            "id", (qubit,), InstructionProperties(calibration=id_cal, error=0.0)
        )
        target.update_instruction_properties(
            "reset", (qubit,), InstructionProperties(calibration=id_cal, error=0.0)
        )
        target.update_instruction_properties(
            "delay", (qubit,), InstructionProperties(calibration=delay_cal, error=0.0)
        )
        for phase, gate in zip(fixed_phases, fixed_phase_gates):
            gate_cal = rz_cal.assign_parameters({phi: phase}, inplace=False)
            instruction_prop = InstructionProperties(calibration=gate_cal, error=0.0)
            target.update_instruction_properties(gate, (qubit,), instruction_prop)

        # Perform calibration experiments (Rabi/Drag) for calibrating X and SX gates
        if not existing_cals and backend.options.subsystem_dims[qubit] > 1:
            rabi_exp = RoughXSXAmplitudeCal(
                [qubit], cals, backend=backend, amplitudes=np.linspace(-0.2, 0.2, 100)
            )
            drag_exp = RoughDragCal(
                [qubit], cals, backend=backend, betas=np.linspace(-20, 20, 15)
            )
            drag_exp.set_experiment_options(reps=[3, 5, 7])
            print(f"Starting Rabi experiment for qubit {qubit}...")
            rabi_result = rabi_exp.run().block_for_results()
            print(f"Rabi experiment for qubit {qubit} done.")
            print(f"Starting Drag experiment for qubit {qubit}...")
            drag_result = drag_exp.run().block_for_results()
            print(f"Drag experiments done for qubit {qubit} done.")
            exp_results[qubit] = [rabi_result, drag_result]

        # Build Hadamard gate schedule from following equivalence: H = S @ SX @ S
        sx_schedule = cals.get_schedule("sx", (qubit,))
        s_schedule = target.get_calibration("s", (qubit,))
        with pulse.build(backend, name="h") as h_schedule:
            pulse.call(s_schedule)
            pulse.call(sx_schedule)
            pulse.call(s_schedule)

        target.update_instruction_properties(
            "h",
            (qubit,),
            properties=InstructionProperties(calibration=h_schedule, error=0.0),
        )

    print("All single qubit calibrations are done")
    if calibration_files is None:
        cals.save(overwrite=True, file_prefix="Custom" + backend.name)
    error_dict = {"x": single_qubit_errors, "sx": single_qubit_errors}
    target.update_from_instruction_schedule_map(
        cals.get_inst_map(), error_dict=error_dict
    )
    # for qubit_pair in control_channel_map:
    #     print(qubit_pair)
    #     cr_ham_exp = CrossResonanceHamiltonian(physical_qubits=qubit_pair, flat_top_widths=np.linspace(0, 5000, 17),
    #                                            backend=backend)
    #     print("Calibrating CR for qubits", qubit_pair, "...")
    #     data_cr = cr_ham_exp.run().block_for_results()
    #     exp_results[qubit_pair] = data_cr

    print("Updated Instruction Schedule Map", target.instruction_schedule_map())

    return cals, exp_results


def add_ecr_gate(
    backend: BackendV2, basis_gates: Optional[List[str]] = None, coupling_map=None
):
    """
    Add ECR gate to basis gates if not present
    :param backend: Backend instance
    :param basis_gates: Basis gates of the backend
    :param coupling_map: Coupling map of the backend
    """
    if "ecr" not in basis_gates and backend.num_qubits > 1:
        target = backend.target
        target.add_instruction(
            gate_map()["ecr"],
            properties={qubits: None for qubits in coupling_map.get_edges()},
        )
        cals = Calibrations.from_backend(
            backend,
            [
                FixedFrequencyTransmon(["x", "sx"]),
                EchoedCrossResonance(["cr45p", "cr45m", "ecr"]),
            ],
            add_parameter_defaults=True,
        )

        for qubit_pair in coupling_map.get_edges():
            if target.has_calibration("cx", qubit_pair):
                default_params, _, _ = get_ecr_params(backend, qubit_pair)
                error = backend.target["cx"][qubit_pair].error
                target.update_instruction_properties(
                    "ecr",
                    qubit_pair,
                    InstructionProperties(
                        error=error,
                        calibration=cals.get_schedule(
                            "ecr", qubit_pair, default_params
                        ),
                    ),
                )
        basis_gates.append("ecr")
        for i, gate in enumerate(basis_gates):
            if gate == "cx":
                basis_gates.pop(i)
        # raise ValueError("Backend must carry 'ecr' as basis_gate for transpilation, will change in the
        # future")


def get_ecr_params(backend: Backend_type, physical_qubits: Sequence[int]):
    """
    Determine default parameters for ECR gate on provided backend (works even if basis gate of the IBM Backend is CX)

    Args:
        backend: Backend instance
        physical_qubits: Physical qubits on which ECR gate is to be performed
    Returns:
        default_params: Default parameters for ECR gate
        pulse_features: Features of the pulse
        basis_gate_instructions: Instructions for the basis gate
        instructions_array: Array of instructions for the basis gate
    """
    if not isinstance(backend, (BackendV1, BackendV2)):
        raise TypeError("Backend must be defined")
    basis_gates = (
        backend.configuration().basis_gates
        if isinstance(backend, BackendV1)
        else backend.operation_names
    )
    if "cx" in basis_gates:
        basis_gate = "cx"
    elif "ecr" in basis_gates:
        basis_gate = "ecr"
    else:
        raise ValueError("No identifiable two-qubit gate found, must be 'cx' or 'ecr'")
    if isinstance(backend, BackendV1):
        instruction_schedule_map = backend.defaults().instruction_schedule_map
    else:
        instruction_schedule_map = backend.target.instruction_schedule_map()

    q_c, q_t = (physical_qubits[0],), (physical_qubits[1],)
    physical_qubits = tuple(physical_qubits)
    basis_gate_instructions = instruction_schedule_map.get(
        basis_gate, qubits=physical_qubits
    )
    instructions_array = np.array(basis_gate_instructions.instructions)[:, 1]
    control_pulse = target_pulse = x_pulse = None

    if isinstance(backend, DynamicsBackend):
        x_pulse = instruction_schedule_map.get("x", q_c).instructions[0][1].pulse
        cr45p_instructions = np.array(
            instruction_schedule_map.get("cr45p", physical_qubits).instructions
        )[:, 1]
        for op in cr45p_instructions:
            if isinstance(op.channel, pulse.DriveChannel):
                target_pulse = op.pulse
            elif isinstance(op.channel, pulse.ControlChannel):
                control_pulse = op.pulse

    else:
        for instruction in list(instructions_array):
            if bool(x_pulse and target_pulse and control_pulse):
                break
            name = str(instruction.name)
            if "Xp_d" in name:
                x_pulse = instruction.pulse
                continue
            elif "CR90p_d" in name:
                target_pulse = instruction.pulse
                continue
            elif "CR90p_u" in name:
                control_pulse = instruction.pulse
                continue
            elif "CX_u" in name:
                control_pulse = instruction.pulse
                continue
            elif "CX_d" in name:
                target_pulse = instruction.pulse

        if x_pulse is None:
            x_pulse = instruction_schedule_map.get("x", q_c).instructions[0][1].pulse
    default_params = {
        ("amp", q_c, "x"): x_pulse.amp,
        ("σ", q_c, "x"): x_pulse.sigma,
        ("β", q_c, "x"): x_pulse.beta,
        ("duration", q_c, "x"): x_pulse.duration,
        ("angle", q_c, "x"): x_pulse.angle,
    }
    for sched in ["cr45p", "cr45m"]:
        rise_fall = (control_pulse.duration - control_pulse.width) / (
            2 * control_pulse.sigma
        )
        default_params.update(
            {
                ("amp", physical_qubits, sched): control_pulse.amp,
                ("tgt_amp", physical_qubits, sched): (
                    target_pulse.amp
                    if hasattr(target_pulse, "amp")
                    else np.linalg.norm(np.max(target_pulse.samples))
                ),
                ("angle", physical_qubits, sched): control_pulse.angle,
                ("tgt_angle", physical_qubits, sched): (
                    target_pulse.angle
                    if hasattr(target_pulse, "angle")
                    else np.angle(np.max(target_pulse.samples))
                ),
                ("duration", physical_qubits, sched): control_pulse.duration,
                ("σ", physical_qubits, sched): control_pulse.sigma,
                ("risefall", physical_qubits, sched): rise_fall,
            }
        )
    pulse_features = [
        "amp",
        "angle",
        "duration",
        "σ",
        "β",
        "risefall",
        "tgt_amp",
        "tgt_angle",
    ]
    return default_params, pulse_features, basis_gate_instructions, instructions_array


def get_pulse_params(
    backend: Backend_type, physical_qubit: Sequence[int], gate_name: str = "x"
):
    """
    Determine default parameters for SX or X gate on provided backend

    Args:
        backend: Backend instance
        physical_qubit: Physical qubit on which gate is to be performed
        gate_name: Name of the gate (X or SX)
    Returns:
        default_params: Default parameters for X or SX gate
        pulse_features: Features of the pulse
        basis_gate_instructions: Instructions for the basis gate
        instructions_array: Array of instructions for the basis gate
    """
    if not isinstance(backend, (BackendV1, BackendV2)):
        raise TypeError("Backend must be defined")
    if isinstance(backend, BackendV1):
        instruction_schedule_map = backend.defaults().instruction_schedule_map
    else:
        instruction_schedule_map = backend.target.instruction_schedule_map()
    basis_gate_inst = instruction_schedule_map.get(gate_name, physical_qubit)
    basis_gate_instructions = np.array(basis_gate_inst.instructions)[:, 1]
    ref_pulse = basis_gate_inst.instructions[0][1].pulse
    default_params = {
        ("amp", physical_qubit, gate_name): ref_pulse.amp,
        ("σ", physical_qubit, gate_name): ref_pulse.sigma,
        ("β", physical_qubit, gate_name): ref_pulse.beta,
        ("duration", physical_qubit, gate_name): ref_pulse.duration,
        ("angle", physical_qubit, gate_name): ref_pulse.angle,
    }
    pulse_features = ["amp", "angle", "duration", "σ", "β"]
    return default_params, pulse_features, basis_gate_inst, basis_gate_instructions


def new_params_ecr(
    params: ParameterVector,
    qubits: Sequence[int],
    backend: BackendV1 | BackendV2,
    pulse_features: List[str],
    keep_symmetry: bool = True,
    duration_window: float = 0.1,
    include_baseline: bool = False,
):
    """
    Helper function to parametrize a custom ECR gate using Qiskit Experiments Calibrations syntax
    :param params: Parameters of the Schedule/Custom gate
    :param qubits: Physical qubits on which custom gate is applied on
    :param backend: IBM Backend on which schedule shall be added
    :param pulse_features: List of pulse features to be parametrized
    :param keep_symmetry: Choose if the two parts of the ECR tone shall be jointly parametrized or not
    :param duration_window: Duration window for the pulse duration
    :param include_baseline: Include baseline calibration in the parameters
    :return: Dictionary of updated ECR parameters
    """
    new_params, available_features, _, _ = get_ecr_params(backend, qubits)

    if keep_symmetry:  # Maintain symmetry between the two GaussianSquare pulses
        if len(pulse_features) != len(params):
            raise ValueError(
                f"Number of pulse features ({len(pulse_features)}) and number of parameters ({len(params)})"
                f" do not match"
            )
        for sched in ["cr45p", "cr45m"]:
            for i, feature in enumerate(pulse_features):
                if feature != "duration" and feature in available_features:
                    if (
                        include_baseline
                    ):  # Add the parameter to the pulse baseline calibration
                        new_params[(feature, qubits, sched)] += params[i]
                    else:  # Replace baseline calibration with the parameter
                        new_params[(feature, qubits, sched)] = 0.0 + params[i]

                else:
                    if include_baseline:
                        new_params[(feature, qubits, sched)] += (
                            duration_window * params[i]
                        )
                    else:
                        new_params[(feature, qubits, sched)] = (
                            duration_window * params[i]
                        )

    else:
        if 2 * len(pulse_features) != len(params):
            raise ValueError(
                f"Number of pulse features ({len(pulse_features)}) and number of parameters ({len(params)} do not "
                f"match"
            )
        num_features = len(pulse_features)
        for i, sched in enumerate(["cr45p", "cr45m"]):
            for j, feature in enumerate(pulse_features):
                if feature != "duration" and feature in available_features:
                    new_params[(feature, qubits, sched)] += params[i * num_features + j]
                else:
                    new_params[(feature, qubits, sched)] += (
                        duration_window * params[i * num_features + j]
                    )

    return new_params


def new_params_sq_gate(
    params: ParameterVector,
    qubits: Sequence[int],
    backend: BackendV1 | BackendV2,
    pulse_features: List[str],
    duration_window: float,
    include_baseline: bool = False,
    gate_name: str = "x",
):
    """
    Helper function to parametrize a custom X or SX gate using Qiskit Experiments Calibrations syntax
    :param params: Parameters of the Schedule/Custom gate
    :param qubits: Physical qubits on which custom gate is applied on
    :param backend: IBM Backend on which schedule shall be added
    :param pulse_features: List of pulse features to be parametrized
    :param duration_window: Duration window for the pulse duration
    :param include_baseline: Include baseline calibration in the parameters
    :param gate_name: Name of the gate ('x' or 'sx')
    :return: Dictionary of updated X parameters
    """
    new_params, available_features, _, _ = get_pulse_params(backend, qubits, gate_name)
    if len(pulse_features) != len(params):
        raise ValueError(
            f"Number of pulse features ({len(pulse_features)}) and number of parameters ({len(params)}"
            f" do not match"
        )
    for i, feature in enumerate(pulse_features):
        if feature != "duration" and feature in available_features:
            if include_baseline:  # Add the parameter to the pulse baseline calibration
                new_params[(feature, qubits, gate_name)] += params[i]
            else:  # Replace baseline calibration with the parameter
                new_params[(feature, qubits, gate_name)] = 0.0 + params[i]

        else:
            if include_baseline:
                new_params[(feature, qubits, gate_name)] += duration_window * params[i]
            else:
                new_params[(feature, qubits, gate_name)] = duration_window * params[i]

    return new_params


def simulate_pulse_schedule(
    solver_instance: DynamicsBackend | Solver | JaxSolver,
    sched: pulse.Schedule | pulse.ScheduleBlock,
    solver_options: Optional[Dict] = None,
    target_unitary: Optional[Operator] = None,
    initial_state: Optional[Statevector | DensityMatrix] = None,
    target_state: Optional[Statevector | DensityMatrix] = None,
    normalize: bool = True,
) -> Dict[str, Union[Operator, Statevector, float]]:
    """
    Simulate pulse schedule on provided backend

    :param solver_instance: DynamicsBackend or Solver instance
    :param sched: Pulse schedule to simulate
    :param solver_options: Optional solver options
    :param target_unitary: Optional target unitary for gate fidelity calculation
    :param initial_state: Optional initial state for state fidelity calculation  (if None and target_state is not None,
    then initial state is assumed to be |0..0>)
    :param target_state: Optional target state for state fidelity calculation
    :param normalize: Normalize the projected statevector or not
    :return: Dictionary containing simulated unitary, statevector, projected unitary, projected statevector, gate fidelity, state fidelity
    """

    if isinstance(solver_instance, DynamicsBackend):
        solver = solver_instance.options.solver
        solver_options = solver_instance.options.solver_options
        dt = solver_instance.dt
        subsystem_dims = list(
            filter(lambda x: x > 1, solver_instance.options.subsystem_dims)
        )
    elif isinstance(solver_instance, (Solver, JaxSolver)):
        solver = solver_instance
        dt = solver._dt
        subsystem_dims = solver.model.dim
    else:
        raise TypeError(
            "Solver instance must be defined. Backend is not DynamicsBackend or Solver instance"
        )

    results = solver.solve(
        t_span=[0, sched.duration * dt],
        y0=np.eye(solver.model.dim),
        signals=sched,
        **solver_options,
    )

    output_unitary = np.array(results.y[-1])

    output_op = Operator(
        output_unitary,
        input_dims=tuple(subsystem_dims),
        output_dims=tuple(subsystem_dims),
    )
    projected_unitary = qubit_projection(output_unitary, subsystem_dims)
    initial_state = (
        Statevector.from_int(0, subsystem_dims)
        if initial_state is None
        else initial_state
    )
    final_state = initial_state.evolve(output_op)
    projected_statevec = projected_statevector(final_state, subsystem_dims, normalize)
    rotated_state = None

    final_results = {
        "unitary": output_op,
        "statevector": final_state,
        "projected_unitary": projected_unitary,
        "projected_statevector": projected_statevec,
    }
    if target_unitary is not None:
        optimal_rots = get_optimal_z_rotation(
            projected_unitary, target_unitary, len(subsystem_dims)
        )
        rotated_unitary = rotate_unitary(optimal_rots.x, projected_unitary)
        rotated_state = initial_state.evolve(Operator(rotated_unitary))
        gate_fid = average_gate_fidelity(projected_unitary, target_unitary)
        optimal_gate_fid = average_gate_fidelity(rotated_unitary, target_unitary)
        final_results["gate_fidelity"] = {
            "raw": gate_fid,
            "optimal": optimal_gate_fid,
            "rotations": optimal_rots.x,
            "rotated_unitary": rotated_unitary,
        }

    if target_state is not None:
        state_fid1 = state_fidelity(projected_statevec, target_state, validate=False)
        state_fid2 = state_fidelity(rotated_state, target_state, validate=False)
        final_results["state_fidelity"] = {
            "raw": state_fid1,
            "optimal": state_fid2,
            "rotated_state": rotated_state,
        }
    return final_results


def run_jobs(session: Session, circuits: List[QuantumCircuit], **run_options):
    """
    Run batch of Quantum Circuits on provided backend

    Args:
        session: Runtime session
        circuits: List of Quantum Circuits
        run_options: Optional run options
    """
    jobs = []
    runtime_inputs = {"circuits": circuits, "skip_transpilation": True, **run_options}
    jobs.append(session.run("circuit_runner", inputs=runtime_inputs))

    return jobs


def fidelity_from_tomography(
    qc_list: List[QuantumCircuit],
    backend: Optional[Backend],
    target: Operator | QuantumState,
    physical_qubits: Optional[Sequence[int]],
    analysis: Union[BaseAnalysis, None, str] = "default",
    sampler: RuntimeSamplerV2 = None,
):
    """
    Extract average state or gate fidelity from batch of Quantum Circuit for target state or gate

    Args:
        qc_list: List of Quantum Circuits
        backend: Backend instance
        physical_qubits: Physical qubits on which state or process tomography is to be performed
        analysis: Analysis instance
        target: Target state or gate for fidelity calculation
        sampler: Runtime Sampler
    Returns:
        avg_fidelity: Average state or gate fidelity (over the batch of Quantum Circuits)
    """
    if isinstance(target, Operator):
        tomo = ProcessTomography
        fidelity = "process_fidelity"
    elif isinstance(target, QuantumState):
        tomo = StateTomography
        fidelity = "state_fidelity"
    else:
        raise TypeError("Target must be either Operator or QuantumState")

    process_tomo = BatchExperiment(
        [
            tomo(
                qc,
                physical_qubits=physical_qubits,
                analysis=analysis,
                target=target,
            )
            for qc in qc_list
        ],
        backend=backend,
        flatten_results=True,
    )

    if isinstance(backend, RuntimeBackend):
        circuits = process_tomo._transpiled_circuits()
        jobs = sampler.run([(circ,) for circ in circuits])
        exp_data = process_tomo._initialize_experiment_data()
        exp_data.add_data()
        results = process_tomo.analysis.run(exp_data).block_for_results()
    else:
        results = process_tomo.run().block_for_results()

    process_results = [
        results.analysis_results(fidelity)[i].value for i in range(len(qc_list))
    ]
    if isinstance(target, Operator):
        dim, _ = target.dim
        avg_gate_fids = [(dim * f_pro + 1) / (dim + 1) for f_pro in process_results]

        return avg_gate_fids
    else:  # target is QuantumState
        return process_results


def get_control_channel_map(backend: BackendV1, qubit_tgt_register: List[int]):
    """
    Get reduced control_channel_map from Backend configuration (needs to be of type BackendV1)
    :param backend: IBM Backend instance, must carry a configuration method
    :param qubit_tgt_register: Subsystem of interest from which to build control_channel_map

    Returns:
    control_channel_map: Reduced control channel map for the qubit_tgt_register
    """
    control_channel_map = {}
    control_channel_map_backend = {
        qubits: backend.configuration().control_channels[qubits][0].index
        for qubits in backend.configuration().control_channels
    }
    for qubits in control_channel_map_backend:
        if qubits[0] in qubit_tgt_register and qubits[1] in qubit_tgt_register:
            control_channel_map[qubits] = control_channel_map_backend[qubits]
    return control_channel_map


def retrieve_primitives(
    backend: Backend_type,
    config: Union[Dict, BackendConfig],
    estimator_options: Optional[
        Dict | AerOptions | RuntimeOptions | RuntimeEstimatorOptions
    ] = None,
    circuit: Optional[QuantumCircuit] = None,
) -> (Estimator_type, Sampler_type):
    """
    Retrieve appropriate Qiskit primitives (estimator and sampler) from backend and layout

    Args:
        backend: Backend instance
        layout: Layout instance
        config: Configuration dictionary
        abstraction_level: Abstraction level ("circuit" or "pulse")
        estimator_options: Estimator options
        circuit: QuantumCircuit instance implementing the custom gate (for DynamicsBackend)
    """
    if isinstance(backend, DynamicsBackend) and isinstance(
        backend.options.solver, JaxSolver
    ):
        estimator = DynamicsBackendEstimator(
            backend, options=estimator_options, skip_transpilation=True
        )
        sampler = BackendSamplerV2(backend=backend)
        backend.options.solver.circuit_macro = lambda: schedule(circuit, backend)

        if config.do_calibrations and not backend.target.has_calibration("x", (0,)):
            calibration_files = config.calibration_files
            _, _ = perform_standard_calibrations(backend, calibration_files)
    # elif isinstance(backend, (FakeBackend, FakeBackendV2, AerBackend)):
    #     from qiskit_aer.primitives import EstimatorV2 as AerEstimatorV2, SamplerV2 as AerSamplerV2
    #     print("Aer Backend created out of backend", backend)
    #     estimator = AerEstimatorV2.from_backend(backend=backend)
    #     sampler = AerSamplerV2.from_backend(backend=backend)
    elif backend is None:  # No backend specified, ideal state-vector simulation
        sampler = Sampler()
        estimator = StatevectorEstimator()

    elif isinstance(backend, RuntimeBackend):
        # TODO: Next update: will switch to keyword mode instead of session
        estimator = RuntimeEstimatorV2(
            session=Session(backend=backend),
            options=estimator_options,
        )
        sampler = RuntimeSamplerV2(session=estimator.session)
    else:
        estimator = BackendEstimatorV2(backend=backend, options=estimator_options)
        sampler = BackendSamplerV2(backend=backend)

    return estimator, sampler

def substitute_target_gate(
    circuit: QuantumCircuit,
    target_gate: Gate,
    custom_gate: Gate,
):
    """
    Substitute target gate in Quantum Circuit with a parametrized version of the gate.
    The parametrized_circuit function signature should match the expected one for a QiskitConfig instance.

    Args:
        circuit: Quantum Circuit instance
        target_gate: Target gate to be substituted
        custom_gate: Custom gate to be substituted with
    """
    ref_label = target_gate.label
    qc = circuit.copy_empty_like()
    for instruction in circuit.data:
        if instruction.operation.label != ref_label:
            qc.append(instruction)
        else:
            qc.append(custom_gate, instruction.qubits)
    return qc

def substitute_target_gate(
    circuit: QuantumCircuit,
    target_gate: Gate,
    custom_gate: Gate,
):
    """
    Substitute target gate in Quantum Circuit with a parametrized version of the gate.
    The parametrized_circuit function signature should match the expected one for a QiskitConfig instance.

    Args:
        circuit: Quantum Circuit instance
        target_gate: Target gate to be substituted
        custom_gate: Custom gate to be substituted with
    """
    ref_label = target_gate.label
    qc = circuit.copy_empty_like()
    for instruction in circuit.data:
        if instruction.operation.label != ref_label:
            qc.append(instruction)
        else:
            qc.append(custom_gate, instruction.qubits)
    return qc


def handle_session(
    estimator: BaseEstimatorV1 | BaseEstimatorV2,
    backend: Backend_type,
    counter: Optional[int] = None,
    qc: Optional[QuantumCircuit] = None,
    input_state_circ: Optional[QuantumCircuit] = None,
):
    """
    Handle session reopening for RuntimeEstimator or load necessary data for custom DynamicsBackendEstimator
    Args:
        estimator: Estimator instance
        backend: Backend instance
        counter: Optional session counter (for RuntimeEstimator) or circuit macro counter (for DynamicsBackendEstimator)
        qc: Optional QuantumCircuit instance (for DynamicsBackendEstimator)
        input_state_circ: Optional input state QuantumCircuit instance (for DynamicsBackendEstimator)

    Returns:
        Updated Estimator instance
    """
    if (
        isinstance(estimator, (RuntimeEstimatorV1, RuntimeEstimatorV2))
        and estimator.session.status() == "Closed"
    ):
        old_session = estimator.session
        counter += 1
        print(f"New Session opened (#{counter})")
        session, options = (
            Session(old_session.service, backend),
            estimator.options,
        )
        estimator = type(estimator)(session=session, options=asdict(options))

    elif isinstance(estimator, DynamicsBackendEstimator):
        if not isinstance(backend, DynamicsBackend) or not isinstance(
            backend.options.solver, JaxSolver
        ):
            raise TypeError(
                "DynamicsBackendEstimator can only be used with DynamicsBackend and JaxSolver"
            )
        # Update callable within the jit compiled function
        if counter != backend.options.solver.circuit_macro_counter:
            backend.options.solver.circuit_macro_counter = counter
            backend.options.solver.circuit_macro = lambda: schedule(qc, backend)

        # Update initial state of DynamicsBackend with input state circuit
        # The initial state is adapted to match the dimensions of the HamiltonianModel
        new_circ = transpile(input_state_circ, backend)
        subsystem_dims = backend.options.subsystem_dims
        initial_state = Statevector.from_int(
            0, dims=tuple(filter(lambda x: x > 1, subsystem_dims))
        )
        initial_rotations = [
            Operator.from_label("I") for i in range(new_circ.num_qubits)
        ]
        qubit_counter, qubit_list = 0, []
        for instruction in new_circ.data:
            assert (
                len(instruction.qubits) == 1
            ), "Input state circuit must be in a tensor product form"
            if instruction.qubits[0] not in qubit_list:
                qubit_list.append(instruction.qubits[0])
                qubit_counter += 1
            initial_rotations[qubit_counter - 1] = initial_rotations[
                qubit_counter - 1
            ].compose(Operator(instruction.operation))

        operation = PauliToQuditOperator(initial_rotations, subsystem_dims)
        initial_state = initial_state.evolve(operation)
        backend.set_options(initial_state=initial_state)

    return estimator


def select_backend(
    real_backend: Optional[bool] = None,
    channel: Optional[str] = None,
    instance: Optional[str] = None,
    backend_name: Optional[str] = None,
    use_dynamics: Optional[bool] = None,
    physical_qubits: Optional[List[int]] = None,
    solver_options: Optional[Dict] = None,
    calibration_files: Optional[str] = None,
):
    """
    Select backend to use for training among real backend or fake backend (Aer Simulator)

    Args:
        real_backend: Boolean indicating if real backend should be used
        channel: Channel to use for Runtime Service
        instance: Instance to use for Runtime Service
        token: Token to use for Runtime Service
        backend_name: Name of the backend to use for training
        use_dynamics: Boolean indicating if DynamicsBackend should be used
        physical_qubits: Physical qubits on which DynamicsBackend should be used
        solver_options: Solver options for DynamicsBackend
        calibration_files: Calibration files for DynamicsBackend

    Returns:
        backend: Backend instance
    """

    backend = None
    if real_backend is not None:
        if real_backend:
            service = QiskitRuntimeService(channel=channel, instance=instance)
            if backend_name is None:
                backend = service.least_busy(
                    min_num_qubits=2, simulator=False, operational=True, open_pulse=True
                )
            else:
                backend = service.get_backend(backend_name)

            # Specify options below if needed
            # backend.set_options(**options)
        else:
            # Fake backend initialization (Aer Simulator)
            try:
                if not use_dynamics:
                    backend = FakeProviderForBackendV2().backend(backend_name)
                else:
                    backend = FakeProvider().get_backend(backend_name)
            except QiskitBackendNotFoundError:
                raise QiskitError(
                    "Backend not found. Please check the backend name and try again."
                )

    if backend is not None:
        if use_dynamics:
            if solver_options["hmax"] == "auto":
                solver_options["hmax"] = backend.configuration().dt
            for key in ["atol", "rtol"]:
                solver_options[key] = float(solver_options[key])
            backend = custom_dynamics_from_backend(
                backend,
                subsystem_list=list(physical_qubits),
                solver_options=solver_options,
                jax_solver=False,
            )
            _, _ = perform_standard_calibrations(
                backend, calibration_files=calibration_files
            )

    return backend


def custom_dynamics_from_backend(
    backend: BackendV1,
    subsystem_list: Optional[List[int]] = None,
    rotating_frame: Optional[Union[ArrayLike, RotatingFrame, str]] = "auto",
    array_library: Optional[str] = "jax",
    vectorized: Optional[bool] = None,
    rwa_cutoff_freq: Optional[float] = None,
    static_dissipators: Optional[ArrayLike] = None,
    dissipator_operators: Optional[ArrayLike] = None,
    dissipator_channels: Optional[List[str]] = None,
    jax_solver: Optional[bool] = True,
    **options,
) -> DynamicsBackend:
    """
    Method to retrieve custom DynamicsBackend instance from IBMBackend instance
    added with potential dissipation operators, inspired from DynamicsBackend.from_backend() method.
    Contrary to the original method, the Solver instance can be created with the custom JaxSolver
    tailormade for fast simulation with the Estimator primitive.

    :param backend: IBMBackend instance from which Hamiltonian parameters are extracted
    :param subsystem_list: The list of qubits in the backend to include in the model.
    :param rwa_cutoff_freq: Rotating wave approximation argument for the internal :class:`.Solver`
    :param array_library: Array library to use for storing operators of underlying model. See the
        :ref:`model evaluation section of the Models API documentation <model evaluation>`
        for a more detailed description of this argument.
    :param vectorized: If including dissipator terms, whether or not to construct the
        :class:`.LindbladModel` in vectorized form. See the
        :ref:`model evaluation section of the Models API documentation <model evaluation>`
        for a more detailed description of this argument.
    :param rotating_frame: Rotating frame argument for the internal :class:`.Solver`. Defaults to
            ``"auto"``, allowing this method to pick a rotating frame.
    :param backend: IBMBackend instance from which Hamiltonian parameters are extracted
    :param static_dissipators: static_dissipators: Constant dissipation operators.
    :param dissipator_operators: Dissipation operators with time-dependent coefficients.
    :param dissipator_channels: List of channel names in pulse schedules corresponding to dissipator operators.
    :param jax_solver: Boolean indicating if the custom JaxSolver should be used
    :return: Solver instance carrying Hamiltonian information extracted from the IBMBackend instance
    """
    # get available target, config, and defaults objects
    backend_target = getattr(backend, "target", None)

    if not hasattr(backend, "configuration"):
        raise QiskitError(
            "DynamicsBackend.from_backend requires that the backend argument has a "
            "configuration method."
        )
    backend_config = backend.configuration()

    backend_defaults = None
    if hasattr(backend, "defaults"):
        backend_defaults = backend.defaults()

    # get and parse Hamiltonian string dictionary
    if backend_target is not None:
        backend_num_qubits = backend_target.num_qubits
    else:
        backend_num_qubits = backend_config.n_qubits

    if subsystem_list is not None:
        subsystem_list = sorted(subsystem_list)
        if subsystem_list[-1] >= backend_num_qubits:
            raise QiskitError(
                f"subsystem_list contained {subsystem_list[-1]}, which is out of bounds for "
                f"backend with {backend_num_qubits} qubits."
            )
    else:
        subsystem_list = list(range(backend_num_qubits))

    if backend_config.hamiltonian is None:
        raise QiskitError(
            "DynamicsBackend.from_backend requires that backend.configuration() has a "
            "hamiltonian."
        )

    (
        static_hamiltonian,
        hamiltonian_operators,
        hamiltonian_channels,
        subsystem_dims_dict,
    ) = parse_backend_hamiltonian_dict(backend_config.hamiltonian, subsystem_list)
    subsystem_dims = [
        subsystem_dims_dict.get(idx, 1) for idx in range(backend_num_qubits)
    ]

    # construct model frequencies dictionary from backend
    channel_freqs = _get_backend_channel_freqs(
        backend_target=backend_target,
        backend_config=backend_config,
        backend_defaults=backend_defaults,
        channels=hamiltonian_channels,
    )

    # Add control_channel_map from backend (only if not specified before by user)
    if "control_channel_map" not in options:
        if hasattr(backend, "control_channels"):
            control_channel_map_backend = {
                qubits: backend.control_channels[qubits][0].index
                for qubits in backend.control_channels
            }

        elif hasattr(backend.configuration(), "control_channels"):
            control_channel_map_backend = {
                qubits: backend.configuration().control_channels[qubits][0].index
                for qubits in backend.configuration().control_channels
            }

        else:
            control_channel_map_backend = {}

        # Reduce control_channel_map based on which channels are in the model
        if bool(control_channel_map_backend):
            control_channel_map = {}
            for label, idx in control_channel_map_backend.items():
                if f"u{idx}" in hamiltonian_channels:
                    control_channel_map[label] = idx
            options["control_channel_map"] = control_channel_map

    # build the solver
    if rotating_frame == "auto":
        if array_library is not None and "sparse" in array_library:
            rotating_frame = np.diag(static_hamiltonian)
        else:
            rotating_frame = static_hamiltonian

    # get time step size
    if backend_target is not None and backend_target.dt is not None:
        dt = backend_target.dt
    else:
        # config is guaranteed to have a dt
        dt = backend_config.dt
    if jax_solver:
        solver = JaxSolver(
            static_hamiltonian=static_hamiltonian,
            hamiltonian_operators=hamiltonian_operators,
            hamiltonian_channels=hamiltonian_channels,
            channel_carrier_freqs=channel_freqs,
            dt=dt,
            rotating_frame=rotating_frame,
            array_library=array_library,
            vectorized=vectorized,
            rwa_cutoff_freq=rwa_cutoff_freq,
            static_dissipators=static_dissipators,
            dissipator_operators=dissipator_operators,
            dissipator_channels=dissipator_channels,
        )
    else:
        solver = Solver(
            static_hamiltonian=static_hamiltonian,
            hamiltonian_operators=hamiltonian_operators,
            hamiltonian_channels=hamiltonian_channels,
            channel_carrier_freqs=channel_freqs,
            dt=dt,
            rotating_frame=rotating_frame,
            array_library=array_library,
            vectorized=vectorized,
            rwa_cutoff_freq=rwa_cutoff_freq,
            static_dissipators=static_dissipators,
            dissipator_operators=dissipator_operators,
            dissipator_channels=dissipator_channels,
        )

    return DynamicsBackend(
        solver=solver,
        target=Target(dt=dt),
        subsystem_dims=subsystem_dims,
        **options,
    )


def build_qubit_space_projector(initial_subsystem_dims: list):
    """
    Build projector on qubit space from initial subsystem dimensions

    Args:
        initial_subsystem_dims: Initial subsystem dimensions

    Returns: Projector on qubit space as a Qiskit Operator object
    """
    total_dim = np.prod(initial_subsystem_dims)
    projector = Operator(
        np.zeros((total_dim, total_dim), dtype=np.complex128),
        input_dims=tuple(initial_subsystem_dims),
        output_dims=tuple(initial_subsystem_dims),
    )  # Projector initialized in the qudit space
    for i in range(
        total_dim
    ):  # Loop over all computational basis states in the qudit space
        s = Statevector.from_int(
            i, initial_subsystem_dims
        )  # Statevector initialized in the qudit space
        for key in s.to_dict().keys():
            if all(
                c in "01" for c in key
            ):  # Check if the statevector is in the qubit space
                projector += (
                    s.to_operator()
                )  # Add the statevector to the projector if it is in the qubit space
                break
            else:
                continue
    return projector


def projected_statevector(
    statevector: np.array, subsystem_dims: List[int], normalize: bool = True
):
    """
    Project statevector on qubit space

    Args:
        statevector: Statevector, given as numpy array
        subsystem_dims: Subsystem dimensions
        normalize: Normalize statevector
    """
    proj = build_qubit_space_projector(
        subsystem_dims
    )  # Projector on qubit space (in qudit space)
    new_dim = 2 ** len(subsystem_dims)  # Dimension of the qubit space
    qubitized_statevector = np.zeros(new_dim, dtype=np.complex128)
    qubit_count = 0
    new_statevector = Statevector(statevector, dims=subsystem_dims).evolve(
        proj
    )  # Projected statevec (in qudit space)
    for i in range(np.prod(subsystem_dims)):
        if (
            new_statevector.data[i] != 0
        ):  # All zeros components correspond to qudit states (due to projection)
            qubitized_statevector[qubit_count] = new_statevector.data[i]
            qubit_count += 1
    if (
        normalize
    ):  # Normalize the projected statevector (which is for now unnormalized due to selection of components)
        qubitized_statevector = qubitized_statevector / np.linalg.norm(
            qubitized_statevector
        )
    qubitized_statevector = Statevector(qubitized_statevector)
    return qubitized_statevector


def qubit_projection(unitary: np.array, subsystem_dims: List[int]):
    """
    Project unitary on qubit space

    Args:
        unitary: Unitary, given as numpy array
        subsystem_dims: Subsystem dimensions

    Returns: unitary projected on qubit space as a Qiskit Operator object
    """

    proj = build_qubit_space_projector(
        subsystem_dims
    )  # Projector on qubit space (in qudit space)
    new_dim = 2 ** len(subsystem_dims)  # Dimension of the qubit space
    unitary_op = Operator(
        unitary, input_dims=tuple(subsystem_dims), output_dims=tuple(subsystem_dims)
    )  # Unitary operator (in qudit space)
    qubitized_unitary = np.zeros((new_dim, new_dim), dtype=np.complex128)
    qubit_count1 = qubit_count2 = 0
    new_unitary = proj @ unitary_op @ proj  # Projected unitary (in qudit space)

    for i in range(
        np.prod(subsystem_dims)
    ):  # Select elements in the projection to build a qubitized unitary
        for j in range(np.prod(subsystem_dims)):
            if (
                new_unitary.data[i, j] != 0
            ):  # All zeros components correspond to qudit states (due to projection)
                qubitized_unitary[qubit_count1, qubit_count2] = new_unitary.data[
                    i, j
                ]  # Fill the qubitized unitary
                qubit_count2 += 1
                if (
                    qubit_count2 == new_dim
                ):  # Reset qubit_count2 when it reaches the dimension of the qubit space
                    qubit_count2 = 0
                    qubit_count1 += 1
                    break
    qubitized_unitary = Operator(
        qubitized_unitary,
        input_dims=(2,) * len(subsystem_dims),
        output_dims=(2,) * len(subsystem_dims),
    )  # Qubitized unitary as a Qiskit Operator object (Note that is actually not unitary at this point, it's a Channel)
    return qubitized_unitary


def rotate_unitary(x, unitary: Operator):
    """
    Rotate input unitary with virtual Z rotations on all qubits
    x: Rotation parameters
    unitary: Rotated unitary
    """
    assert len(x) % 2 == 0, "Rotation parameters should be a pair"
    ops = [
        Operator(RZGate(x[i])) for i in range(len(x))
    ]  # Virtual Z rotations to be applied on all qubits
    pre_rot, post_rot = (
        ops[0],
        ops[-1],
    )  # Degrees of freedom before and after the unitary
    for i in range(1, len(x) // 2):  # Apply virtual Z rotations on all qubits
        pre_rot = pre_rot.tensor(ops[i])
        post_rot = post_rot.expand(ops[-i - 1])

    return pre_rot @ unitary @ post_rot


def get_optimal_z_rotation(
    unitary: Operator, target_gate: Gate | Operator, n_qubits: int
):
    """
    Get optimal Z rotation angles for input unitary to match target gate (minimize gate infidelity)
    Args:
        unitary: Unitary to be rotated
        target_gate: Target gate
        n_qubits: Number of qubits
    """

    def cost_function(x):
        rotated_unitary = rotate_unitary(x, unitary)
        return 1 - average_gate_fidelity(
            rotated_unitary,
            target_gate if isinstance(target_gate, Operator) else Operator(target_gate),
        )

    x0 = np.zeros(2**n_qubits)
    res = minimize(cost_function, x0, method="Nelder-Mead")
    return res


def load_q_env_from_yaml_file(file_path: str):
    """
    Load Qiskit Quantum Environment from yaml file

    Args:
        file_path: File path
    """
    with open(file_path, "r") as f:
        config = yaml.safe_load(f)

    low = np.array(config["ENV"]["ACTION_SPACE"]["LOW"], dtype=np.float32)
    high = np.array(config["ENV"]["ACTION_SPACE"]["HIGH"], dtype=np.float32)
    if low.shape != high.shape:
        raise ValueError(
            "Low and high arrays in action space should have the same shape"
        )
    action_shape = low.shape
    env_config = config["ENV"]
    params = {
        "action_space": Box(low=low, high=high, shape=action_shape, dtype=np.float32),
        "execution_config": ExecutionConfig(
<<<<<<< HEAD
            **{
                "batch_size": config["ENV"]["EXECUTION"]["BATCH_SIZE"],
                "sampling_paulis": config["ENV"]["EXECUTION"]["SAMPLING_PAULIS"],
                "n_shots": config["ENV"]["EXECUTION"]["N_SHOTS"],
                "n_reps": config["ENV"]["EXECUTION"]["N_REPS"],
                "c_factor": config["ENV"]["EXECUTION"]["C_FACTOR"],
                "seed": config["ENV"]["EXECUTION"]["SEED"],
            }
=======
            **get_lower_keys_dict(env_config["EXECUTION"])
>>>>>>> 33db7fed
        ),
        "benchmark_config": BenchmarkConfig(
            **get_lower_keys_dict(env_config["BENCHMARKING"])
        ),
        "reward_config": reward_configs[env_config["REWARD"]["REWARD_METHOD"]](
            **remove_none_values(
                get_lower_keys_dict(env_config.get("REWARD_PARAMS", {}))
            )
        ),
        "training_with_cal": env_config["TRAINING_WITH_CAL"],
        "target": {
            "physical_qubits": config["TARGET"]["PHYSICAL_QUBITS"],
        },
    }
    if "GATE" in config["TARGET"]:
        params["target"]["gate"] = gate_map()[config["TARGET"]["GATE"].lower()]
    else:
        params["target"]["dm"] = DensityMatrix.from_label(config["TARGET"]["STATE"])

    backend_params = {
        "real_backend": config["BACKEND"]["REAL_BACKEND"],
        "backend_name": config["BACKEND"]["NAME"],
        "use_dynamics": config["BACKEND"]["DYNAMICS"]["USE_DYNAMICS"],
        "physical_qubits": config["BACKEND"]["DYNAMICS"]["PHYSICAL_QUBITS"],
        "channel": config["SERVICE"]["CHANNEL"],
        "instance": config["SERVICE"]["INSTANCE"],
        "solver_options": config["BACKEND"]["DYNAMICS"]["SOLVER_OPTIONS"],
        "calibration_files": config["BACKEND"]["DYNAMICS"]["CALIBRATION_FILES"],
    }
    runtime_options = config["RUNTIME_OPTIONS"]
    if backend_params["real_backend"]:
        print("Runtime Options:", runtime_options)

    return (
        params,
        backend_params,
        remove_none_values(runtime_options),
    )


def get_lower_keys_dict(dictionary: Dict[str, Any]):
    """
    Get dictionary with lower keys

    Args:
        dictionary: Dictionary
    """
    return {key.lower(): value for key, value in dictionary.items()}


def get_q_env_config(
    config_file_address: str,
    get_backend_func: Callable,
    parametrized_circ_func: Callable[
        [QuantumCircuit, ParameterVector, QuantumRegister, Dict[str, Any]], None
    ],
    **parametrized_circ_args,
):
    """
    Get Qiskit Quantum Environment configuration

    Args:
        config_file_address: Configuration file address
        get_backend_func: Function to get backend (should be defined in your Python config)
        parametrized_circ_func: Function to get parametrized circuit (should be defined in your Python config)
        parametrized_circ_args: Additional arguments for parametrized circuit function
    """
    params, backend_params, runtime_options = load_q_env_from_yaml_file(
        config_file_address
    )
    backend = get_backend_func(**backend_params)
    backend_config = QiskitConfig(
        parametrized_circ_func,
        backend,
        estimator_options=(
            runtime_options if isinstance(backend, RuntimeBackend) else None
        ),
        parametrized_circuit_kwargs=parametrized_circ_args,
    )
    q_env_config = QEnvConfig(backend_config=backend_config, **params)
    return q_env_config


def remove_none_values(dictionary):
    new_dict = {}
    for k, v in dictionary.items():
        if isinstance(v, dict):
            v = remove_none_values(v)
        if v is not None:
            new_dict[k] = v
    return new_dict


def load_from_yaml_file(file_path: str):
    with open(file_path, "r") as f:
        config = yaml.safe_load(f)
    return config

def load_from_pickle(file_path: str):
     """
     Load object from pickle file
     """
     with open(file_path, "rb") as file:
         return pickle.load(file)

def save_to_pickle(obj, file_path: str):
    """
    Save object to pickle file
    """
    with open(file_path, "wb") as file:
        pickle.dump(obj, file)

def create_hpo_agent_config(
    trial: optuna.trial.Trial, hpo_config: Dict, path_to_agent_config: str
):
    hyper_params = {}
    hyperparams_in_scope = []

    # Loop through hpo_config and decide whether to optimize or use the provided value
    for param, values in hpo_config.items():
        if isinstance(values, list):
            if len(values) == 2:  # If values is a list of length 2, optimize
                if isinstance(values[0], int):
                    hyper_params[param] = trial.suggest_int(param, values[0], values[1])
                elif isinstance(values[0], float):
                    if param == "LR": # If learning rate, suggest in log scale
                        hyper_params[param] = trial.suggest_float(param, values[0], values[1], log=True)
                    else:
                        hyper_params[param] = trial.suggest_float(param, values[0], values[1])
                hyperparams_in_scope.append(param)
            elif len(values) > 2:  # If values is a list of more than 2, choose from list and optimize
                hyper_params[param] = trial.suggest_categorical(param, values)
                hyperparams_in_scope.append(param)
        else:
            hyper_params[param] = values


    # Dynamically calculate batchsize from minibatch_size and num_minibatches
    print("MINIBATCH_SIZE", hyper_params["MINIBATCH_SIZE"])
    print("NUM_MINIBATCHES", hyper_params["NUM_MINIBATCHES"])
    hyper_params["BATCHSIZE"] = (
        hyper_params["MINIBATCH_SIZE"] * hyper_params["NUM_MINIBATCHES"]
    )

    # Print hyperparameters considered for HPO
    print("Hyperparameters considered for HPO:", hyperparams_in_scope)

    # Print hyperparameters NOT considered for HPO
    hyperparams_not_in_scope = [
        param for param in hpo_config if param not in hyperparams_in_scope
    ]
    print("Hyperparameters NOT in scope of HPO:", hyperparams_not_in_scope)

    # Take over attributes from agent_config and populate hyper_params
    agent_config = load_from_yaml_file(path_to_agent_config)
    final_config = hyper_params.copy()
    final_config.update(agent_config)
    final_config.update(hyper_params)

    return final_config, hyperparams_in_scope

def get_hardware_runtime_single_circuit(
        qc: QuantumCircuit, instruction_durations_dict: Dict[str, float]
):
    
    total_time_per_qubit = {qubit: 0.0 for qubit in qc.qubits}

    for instruction in qc.data:
        qubits_involved = instruction.qubits
        gate_name = instruction.operation.name if not instruction.operation.label else instruction.operation.label

        if len(qubits_involved) == 1:
            qbit1 = qubits_involved[0]
            qbit1_index = qc.find_bit(qbit1).index
            key = (gate_name, (qbit1_index,))
            if key in instruction_durations_dict:
                gate_time = instruction_durations_dict[key][0]
                total_time_per_qubit[qbit1] += gate_time
            
        elif len(qubits_involved) == 2:
            qbit1, qbit2 = qubits_involved
            qbit1_index = qc.find_bit(qbit1).index
            qbit2_index = qc.find_bit(qbit2).index
            key = (gate_name, (qbit1_index, qbit2_index))
            if key in instruction_durations_dict:
                gate_time = instruction_durations_dict[key][0]
                for qbit in qubits_involved:
                    total_time_per_qubit[qbit] += gate_time

        else:
            raise NotImplementedError('Hardware runtimes of 3-qubit gates are not implemented currently.')
 
    # Find the maximum execution time among all qubits
    total_execution_time = (
        max(total_time_per_qubit.values())
        + instruction_durations_dict[('reset', (0,))][0] # Reset time is the same for all qubits
        + instruction_durations_dict[('measure', (0,))][0] # Reset time is the same for all qubits
    )

    return total_execution_time



# def get_hardware_runtime_single_circuit(
#     qc: QuantumCircuit, circuit_gate_times: Optional[Dict]=None, backend: Optional[BackendV2]=None
# ) -> float:
#     """
#     Return a worst-case estimate of the runtime for a single execution of the circuit on the hardware

#     :param qc: QuantumCircuit to be executed
#     """

#     if backend is not None and backend.target.InstructionDurations is not None:
#         instruction_durations = backend.target.InstructionDurations
#         total_execution_time = sum(instruction_durations.get(instr[0].name, instr[1]) for instr in qc.data)
#         return total_execution_time

#     if not circuit_gate_times:
#         raise ValueError(
#             "Empty circuit_gate_time dictionary received. Please add durations for your gates."
#         )

#     total_time_per_qubit = {qubit: 0.0 for qubit in qc.qubits}
#     for instruction in qc.decompose().data:
#         for qubit in instruction.qubits:
#             # Custom gates only appear in the circuit context for the CAQEnv case
#             if instruction.operation.label in circuit_gate_times:
#                 total_time_per_qubit[qubit] += circuit_gate_times[
#                     instruction.operation.label
#                 ]
#             else:
#                 total_time_per_qubit[qubit] += circuit_gate_times[
#                     instruction.operation.name
#                 ]

#     # Find the maximum execution time among all qubits
#     total_execution_time = (
#         max(total_time_per_qubit.values())
#         + circuit_gate_times["reset"]
#         + circuit_gate_times["measure"]
#     )

#     return total_execution_time


def get_hardware_runtime_cumsum(
    qc: QuantumCircuit, circuit_gate_times: Dict, total_shots: List[int]
) -> List[float]:
    return np.cumsum(
        get_hardware_runtime_single_circuit(qc, circuit_gate_times)
        * np.array(total_shots)
    )

def get_baseline_fid_from_phi_gamma(param_tuple):
    # prevent key errors with rounding
    param_tuple = (param_tuple[0], round(param_tuple[1], 2))

    if any([param_tuple[0] == 0, param_tuple[1] == 0]):
        return 1.0

    baseline_gate_fidelities = {
        (0.7853981633974483, 0.01): 0.9999845788223948,
        (0.7853981633974483, 0.02): 0.9999383162408302,
        (0.7853981633974483, 0.03): 0.9998612151090003,
        (0.7853981633974483, 0.04): 0.9997532801828659,
        (0.7853981633974483, 0.05): 0.9996145181203613,
        (0.7853981633974483, 0.06): 0.999444937480985,
        (0.7853981633974483, 0.07): 0.9992445487252688,
        (0.7853981633974483, 0.08): 0.9990133642141359,
        (0.7853981633974483, 0.09): 0.9987513982081349,
        (0.7853981633974483, 0.1): 0.9984586668665639,
        (0.7853981633974483, 0.11): 0.9981351882464706,
        (0.7853981633974483, 0.12): 0.9977809823015402,
        (0.7853981633974483, 0.13): 0.9973960708808629,
        (0.7853981633974483, 0.14): 0.9969804777275899,
        (0.7853981633974483, 0.15): 0.9965342284774632,
        (1.5707963267948966, 0.01): 0.9999383162408302,
        (1.5707963267948966, 0.02): 0.9997532801828658,
        (1.5707963267948966, 0.03): 0.9994449374809848,
        (1.5707963267948966, 0.04): 0.9990133642141359,
        (1.5707963267948966, 0.05): 0.9984586668665638,
        (1.5707963267948966, 0.06): 0.9977809823015402,
        (1.5707963267948966, 0.07): 0.9969804777275897,
        (1.5707963267948966, 0.08): 0.9960573506572388,
        (1.5707963267948966, 0.09): 0.9950118288582785,
        (1.5707963267948966, 0.1): 0.9938441702975689,
        (1.5707963267948966, 0.11): 0.9925546630773869,
        (1.5707963267948966, 0.12): 0.9911436253643442,
        (1.5707963267948966, 0.13): 0.9896114053108829,
        (1.5707963267948966, 0.14): 0.9879583809693737,
        (1.5707963267948966, 0.15): 0.9861849601988382,
        (2.356194490192345, 0.01): 0.9998612151090003,
        (2.356194490192345, 0.02): 0.9994449374809851,
        (2.356194490192345, 0.03): 0.998751398208135,
        (2.356194490192345, 0.04): 0.9977809823015402,
        (2.356194490192345, 0.05): 0.9965342284774632,
        (2.356194490192345, 0.06): 0.9950118288582788,
        (2.356194490192345, 0.07): 0.9932146285882479,
        (2.356194490192345, 0.08): 0.9911436253643444,
        (2.356194490192345, 0.09): 0.9887999688823954,
        (2.356194490192345, 0.1): 0.9861849601988384,
        (2.356194490192345, 0.11): 0.9833000510084537,
        (2.356194490192345, 0.12): 0.9801468428384714,
        (2.356194490192345, 0.13): 0.9767270861595005,
        (2.356194490192345, 0.14): 0.9730426794137726,
        (2.356194490192345, 0.15): 0.9690956679612422,
        (3.141592653589793, 0.01): 0.9997532801828659,
        (3.141592653589793, 0.02): 0.9990133642141359,
        (3.141592653589793, 0.03): 0.99778098230154,
        (3.141592653589793, 0.04): 0.9960573506572388,
        (3.141592653589793, 0.05): 0.9938441702975689,
        (3.141592653589793, 0.06): 0.9911436253643443,
        (3.141592653589793, 0.07): 0.9879583809693738,
        (3.141592653589793, 0.08): 0.9842915805643158,
        (3.141592653589793, 0.09): 0.9801468428384714,
        (3.141592653589793, 0.1): 0.9755282581475768,
        (3.141592653589793, 0.11): 0.970440384477113,
        (3.141592653589793, 0.12): 0.9648882429441258,
        (3.141592653589793, 0.13): 0.9588773128419905,
        (3.141592653589793, 0.14): 0.9524135262330098,
        (3.141592653589793, 0.15): 0.9455032620941839,
    }
    return baseline_gate_fidelities[param_tuple]


def retrieve_backend_info(
<<<<<<< HEAD
    backend: Optional[Backend_type] = None, instruction_durations_dict: Dict[str, float] = None
=======
    backend: Optional[Backend_type] = None,
    instruction_durations_dict: Optional[Dict[str, float]] = None,
>>>>>>> 33db7fed
):
    """
    Retrieve useful Backend data to run context aware gate calibration

    Args:
        backend: Backend instance
        instruction_durations_dict: Instruction duration dictionary


    Returns:
    dt: Time step
    coupling_map: Coupling map
    basis_gates: Basis gates
    instruction_durations: Instruction durations

    """

    if isinstance(backend, Backend_type):
        backend_data = BackendData(backend)
        dt = backend_data.dt if backend_data.dt is not None else 2.2222222222222221e-10
        coupling_map = CouplingMap(backend_data.coupling_map)
        # Check basis_gates and their respective durations of backend (for identifying timing context)
        if isinstance(backend, BackendV1):
            instruction_durations = InstructionDurations.from_backend(backend)
            basis_gates = backend.configuration().basis_gates.copy()
        elif isinstance(backend, BackendV2):
            instruction_durations = backend.instruction_durations
            basis_gates = backend.operation_names.copy()
        else:
            instruction_durations = instruction_durations_dict
            basis_gates = None
    else:
        warnings.warn(
            "No Backend was provided, using default values for dt, coupling_map, basis_gates and instruction_durations"
        )

        return 2.222e-10, CouplingMap.from_full(5), ["x", "sx", "cx", "rz"], None

    return dt, coupling_map, basis_gates, instruction_durations


def retrieve_neighbor_qubits(coupling_map: CouplingMap, target_qubits: List):
    """
    Retrieve neighbor qubits of target qubits

    Args:
        coupling_map: Coupling map
        target_qubits: Target qubits

    Returns:
        neighbor_qubits: List of neighbor qubits indices for specified target qubits
    """

    return list(
        set(
            filter(
                lambda x: x not in target_qubits,
                chain(
                    *[
                        list(coupling_map.neighbors(target_qubit))
                        for target_qubit in target_qubits
                    ]
                ),
            )
        )
    )


def retrieve_tgt_instruction_count(qc: QuantumCircuit, target: Dict):
    """
    Retrieve count of target instruction in Quantum Circuit

    Args:
        qc: Quantum Circuit
        target: Target in form of {"gate": "X", "register": [0, 1]}
    """
    tgt_instruction = CircuitInstruction(
        target["gate"], [qc.qubits[i] for i in target["register"]]
    )
    return qc.data.count(tgt_instruction)

def generate_default_instruction_durations_dict(n_qubits, single_qubit_gate_time, two_qubit_gate_time, gates_done_by_software, circuit_gate_times):
    default_instruction_durations_dict = {}
    
    # Identify single-qubit and two-qubit gates
    single_qubit_gates = []
    two_qubit_gates = []
    
    for gate in circuit_gate_times:
        if gate in gates_done_by_software:
            continue
        if gate == 'measure' or gate == 'reset':
            continue
        if circuit_gate_times[gate] == single_qubit_gate_time:
            single_qubit_gates.append(gate)
        elif circuit_gate_times[gate] == two_qubit_gate_time:
            two_qubit_gates.append(gate)
    
    # Single qubit gates
    for gate in single_qubit_gates:
        for qubit in range(n_qubits):
            default_instruction_durations_dict[(gate, (qubit,))] = (circuit_gate_times[gate], 's')
    
    # Two qubit gates (assuming all-to-all connectivity)
    for gate in two_qubit_gates:
        for qubit1 in range(n_qubits):
            for qubit2 in range(n_qubits):
                if qubit1 != qubit2:
                    default_instruction_durations_dict[(gate, (qubit1, qubit2))] = (two_qubit_gate_time, 's')
    
    # Measure gates
    for qubit in range(n_qubits):
        default_instruction_durations_dict[('measure', (qubit,))] = (circuit_gate_times['measure'], 's')
    
    # Reset gates
    for qubit in range(n_qubits):
        default_instruction_durations_dict[('reset', (qubit,))] = (circuit_gate_times['reset'], 's')
    
    # Gates done by software
    for gate in gates_done_by_software:
        for qubit in range(n_qubits):
            default_instruction_durations_dict[(gate, (qubit,))] = (0.0, 's')
    
    return default_instruction_durations_dict

def select_optimizer(
    lr: float,
    optimizer: str = "Adam",
    grad_clip: Optional[float] = None,
    concurrent_optimization: bool = True,
    lr2: Optional[float] = None,
):
    if concurrent_optimization:
        if optimizer == "Adam":
            return tf.optimizers.Adam(learning_rate=lr, clipvalue=grad_clip)
        elif optimizer == "SGD":
            return tf.optimizers.SGD(learning_rate=lr, clipvalue=grad_clip)
    else:
        if optimizer == "Adam":
            return tf.optimizers.Adam(learning_rate=lr), tf.optimizers.Adam(
                learning_rate=lr2, clipvalue=grad_clip
            )
        elif optimizer == "SGD":
            return tf.optimizers.SGD(learning_rate=lr), tf.optimizers.SGD(
                learning_rate=lr2, clipvalue=grad_clip
            )


def constrain_mean_value(mu_var):
    return [tf.clip_by_value(m, -1.0, 1.0) for m in mu_var]


def constrain_std_value(std_var):
    return [tf.clip_by_value(std, 1e-3, 3) for std in std_var]


def generate_model(
    input_shape: Tuple,
    hidden_units: Union[List, Tuple],
    n_actions: int,
    actor_critic_together: bool = True,
    hidden_units_critic: Optional[Union[List, Tuple]] = None,
):
    """
    Helper function to generate fully connected NN
    :param input_shape: Input shape of the NN
    :param hidden_units: List containing number of neurons per hidden layer
    :param n_actions: Output shape of the NN on the actor part, i.e. dimension of action space
    :param actor_critic_together: Decide if actor and critic network should be distinct or should be sharing layers
    :param hidden_units_critic: If actor_critic_together set to False, List containing number of neurons per hidden
           layer for critic network
    :return: Model or Tuple of two Models for actor critic network
    """
    input_layer = Input(shape=input_shape)
    Net = Dense(
        hidden_units[0],
        activation="relu",
        input_shape=input_shape,
        kernel_initializer=tf.initializers.RandomNormal(stddev=0.1),
        bias_initializer=tf.initializers.RandomNormal(stddev=0.5),
        name=f"hidden_{0}",
    )(input_layer)
    for i in range(1, len(hidden_units)):
        Net = Dense(
            hidden_units[i],
            activation="relu",
            kernel_initializer=tf.initializers.RandomNormal(stddev=0.1),
            bias_initializer=tf.initializers.RandomNormal(stddev=0.5),
            name=f"hidden_{i}",
        )(Net)

    mean_param = Dense(n_actions, activation="tanh", name="mean_vec")(
        Net
    )  # Mean vector output
    sigma_param = Dense(n_actions, activation="softplus", name="sigma_vec")(
        Net
    )  # Diagonal elements of cov matrix
    # output

    if actor_critic_together:
        critic_output = Dense(1, activation="linear", name="critic_output")(Net)
        return Model(
            inputs=input_layer, outputs=[mean_param, sigma_param, critic_output]
        )
    else:
        assert (
            hidden_units_critic is not None
        ), "Network structure for critic network not provided"
        input_critic = Input(shape=input_shape)
        Critic_Net = Dense(
            hidden_units_critic[0],
            activation="relu",
            input_shape=input_shape,
            kernel_initializer=tf.initializers.RandomNormal(stddev=0.1),
            bias_initializer=tf.initializers.RandomNormal(stddev=0.5),
            name=f"hidden_{0}",
        )(input_critic)
        for i in range(1, len(hidden_units)):
            Critic_Net = Dense(
                hidden_units[i],
                activation="relu",
                kernel_initializer=tf.initializers.RandomNormal(stddev=0.1),
                bias_initializer=tf.initializers.RandomNormal(stddev=0.5),
                name=f"hidden_{i}",
            )(Critic_Net)
            critic_output = Dense(1, activation="linear", name="critic_output")(
                Critic_Net
            )
            return Model(inputs=input_layer, outputs=[mean_param, sigma_param]), Model(
                inputs=input_critic, outputs=critic_output
            )<|MERGE_RESOLUTION|>--- conflicted
+++ resolved
@@ -25,11 +25,7 @@
     BaseEstimatorV1,
     BaseEstimatorV2,
     BackendSamplerV2,
-<<<<<<< HEAD
     BackendEstimatorV2, 
-=======
-    BackendEstimatorV2,
->>>>>>> 33db7fed
 )
 from qiskit.quantum_info.states.quantum_state import QuantumState
 from qiskit_aer import AerSimulator
@@ -1483,18 +1479,7 @@
     params = {
         "action_space": Box(low=low, high=high, shape=action_shape, dtype=np.float32),
         "execution_config": ExecutionConfig(
-<<<<<<< HEAD
-            **{
-                "batch_size": config["ENV"]["EXECUTION"]["BATCH_SIZE"],
-                "sampling_paulis": config["ENV"]["EXECUTION"]["SAMPLING_PAULIS"],
-                "n_shots": config["ENV"]["EXECUTION"]["N_SHOTS"],
-                "n_reps": config["ENV"]["EXECUTION"]["N_REPS"],
-                "c_factor": config["ENV"]["EXECUTION"]["C_FACTOR"],
-                "seed": config["ENV"]["EXECUTION"]["SEED"],
-            }
-=======
             **get_lower_keys_dict(env_config["EXECUTION"])
->>>>>>> 33db7fed
         ),
         "benchmark_config": BenchmarkConfig(
             **get_lower_keys_dict(env_config["BENCHMARKING"])
@@ -1821,12 +1806,8 @@
 
 
 def retrieve_backend_info(
-<<<<<<< HEAD
-    backend: Optional[Backend_type] = None, instruction_durations_dict: Dict[str, float] = None
-=======
     backend: Optional[Backend_type] = None,
     instruction_durations_dict: Optional[Dict[str, float]] = None,
->>>>>>> 33db7fed
 ):
     """
     Retrieve useful Backend data to run context aware gate calibration
