--- conflicted
+++ resolved
@@ -1,12 +1,6 @@
-<<<<<<< HEAD
 WANDB: 
     ENABLED: True # Whether to enable Weights & Biases logging
     PROJECT: "Qibo training" # Weights & Biases project name
-=======
-WANDB_CONFIG: 
-    ENABLED: False # Whether to enable Weights & Biases logging
-    PROJECT: "qibo" # Weights & Biases project name
->>>>>>> 4a8aad2c
     ENTITY: null # Weights & Biases entity name
     API_KEY: null # Weights & Biases API key
 RUN_NAME: "test" # Name of the run
