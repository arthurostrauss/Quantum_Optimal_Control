--- conflicted
+++ resolved
@@ -23,16 +23,9 @@
     "qiskit_aer>=0.17.1, <0.18.0",
     "qiskit-experiments <0.11.0",
     "qiskit_ibm_runtime>=0.40.1",
-<<<<<<< HEAD
-    "scipy",
-    "tqdm",
-    "torch>=2.0.1",
-    "gymnasium",
-=======
     "scipy>=1.13.0",
     "tqdm>=4.64.0",
     "gymnasium>=0.29.1",
->>>>>>> 391b3e1b
     "pyyaml",
     "optuna",
     "chardet",
