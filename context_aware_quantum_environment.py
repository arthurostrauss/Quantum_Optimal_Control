"""
Class to generate a RL environment suitable for usage with Gym and PyTorch, leveraging Qiskit modules to simulate
quantum system (could also include QUA code in the future)

Author: Arthur Strauss
Created on 26/06/2023
"""

from itertools import product
from typing import Dict, Optional, List, Any, Tuple, TypeVar, SupportsFloat, Union

import numpy as np
from gymnasium.spaces import Box

# Qiskit imports
from qiskit import transpile
from qiskit.circuit import (
    QuantumCircuit,
    QuantumRegister,
    ParameterVector,
    CircuitInstruction,
)
from qiskit.circuit.library import ECRGate
from qiskit.quantum_info import (
    partial_trace,
    state_fidelity,
    Statevector,
    DensityMatrix,
    Operator,
)
from qiskit.transpiler import Layout, InstructionProperties
from qiskit_aer.backends import AerSimulator
from qiskit_aer.backends.aerbackend import AerBackend
from qiskit_dynamics import DynamicsBackend
from qiskit_experiments.calibration_management import (
    Calibrations,
    FixedFrequencyTransmon,
    EchoedCrossResonance,
)
from qiskit_experiments.library.tomography.basis import PauliPreparationBasis

from helper_functions import (
    get_ecr_params,
    set_primitives_transpile_options,
    projected_statevector,
    remove_unused_wires,
    get_instruction_timings,
)
from qconfig import QEnvConfig
from quantumenvironment import QuantumEnvironment, _calculate_chi_target
from custom_jax_sim import JaxSolver

ObsType = TypeVar("ObsType")
ActType = TypeVar("ActType")


def create_array(circ_trunc, batchsize, n_actions):
    arr = np.empty((circ_trunc,), dtype=object)
    for i in range(circ_trunc):
        arr[i] = np.zeros((i + 1, batchsize, n_actions))
    return arr


class ContextAwareQuantumEnvironment(QuantumEnvironment):
    channel_estimator = False

    def __init__(
        self,
        training_config: QEnvConfig,
        circuit_context: QuantumCircuit,
        training_steps_per_gate: Union[List[int], int] = 1500,
        intermediate_rewards: bool = False,
    ):
        """
        Class for wrapping a quantum environment in a Gym environment able to tackle
        context-aware gate calibration. Target gate should be pre-defined through the declaration of a
        QuantumEnvironment, and a circuit in which this gate is used should be provided.
        This class will look for the locations of the target gates in the circuit context and will enable the
        writing of new parametrized circuits, where each gate instance is replaced by a custom gate defined by the
        Callable parametrized_circuit_func in QuantumEnvironment.

        :param training_config: Training configuration containing all hyperparameters characterizing the environment
            for the RL training
        :param circuit_context: QuantumCircuit where target gate is located to perform context aware gate
            calibration.
        :param training_steps_per_gate: Number of calibration steps per gate instance in circuit context
           (for sequential calibration mode)
        :param intermediate_rewards: Specify if calibration within circuit should be sequential (False)
         or across circuit context (True). For now, sequential mode is preferred.
        """

        self._training_steps_per_gate = training_steps_per_gate
        self._intermediate_rewards = intermediate_rewards
        self.circuit_fidelity_history = []
        super().__init__(training_config)

        assert (
            self.target_type == "gate"
        ), "This class is made for gate calibration only"

        # Retrieve information on the backend for building circuit context workflow

        if self.abstraction_level == "pulse":
            if "cx" in self.backend_info.basis_gates:
                print(
                    "Basis gate Library for CX gate not yet available, will be transpiled over ECR basis gate"
                )
            self._add_ecr_gate(
                self.backend_info.basis_gates, self.backend_info.coupling_map
            )
        # Transpile circuit context to match backend and retrieve instruction timings

        self.circuit_context = (
            transpile(
                circuit_context.remove_final_measurements(inplace=False),
                backend=self.backend,
                scheduling_method="asap",
                basis_gates=self.backend_info.basis_gates,
                coupling_map=(
                    self.backend_info.coupling_map
                    if self.backend_info.coupling_map.size() != 0
                    else None
                ),
                instruction_durations=self.backend_info.instruction_durations,
                optimization_level=0,
                dt=self.backend_info.dt,
            )
            if self.backend is not None and not isinstance(self.backend, AerSimulator)
            else circuit_context
        )
        # Define target register and nearest neighbor register for truncated circuits
        self.tgt_register = QuantumRegister(
            bits=[self.circuit_context.qubits[i] for i in self.physical_target_qubits],
            name="tgt",
        )
        self.nn_register = QuantumRegister(
            bits=[
                self.circuit_context.qubits[i] for i in self._physical_neighbor_qubits
            ],
            name="nn",
        )

        # Adjust target register to match it with circuit context
        self.target_instruction = CircuitInstruction(
            self.target["gate"], self.tgt_register
        )
        self._tgt_instruction_counts = self.circuit_context.data.count(
            self.target_instruction
        )
        if self.tgt_instruction_counts == 0:
            raise ValueError("Target gate not found in circuit context")

        self._parameters = [
            ParameterVector(f"a_{j}", self.action_space.shape[-1])
            for j in range(self.tgt_instruction_counts)
        ]
        self._param_values = create_array(
            self.tgt_instruction_counts, self.batch_size, self.action_space.shape[-1]
        )

        # Store time and instruction indices where target gate is played in circuit
        try:
            self._op_start_times = self.circuit_context.op_start_times
        except AttributeError:
            self._op_start_times = get_instruction_timings(self.circuit_context)

        self._target_instruction_timings = []
        for i, instruction in enumerate(self.circuit_context.data):
            if instruction == self.target_instruction:
                self._target_instruction_timings.append(self._op_start_times[i])
        # Define layout for transpilation
        self.layout = [
            Layout(
                {
                    self.tgt_register[i]: self.physical_target_qubits[i]
                    for i in range(len(self.tgt_register))
                }
                | {
                    self.nn_register[j]: self._physical_neighbor_qubits[j]
                    for j in range(len(self.nn_register))
                }
            )
            for _ in range(self.tgt_instruction_counts)
        ]

        (
            self.circuit_truncations,
            self.baseline_truncations,
        ) = self._generate_circuit_truncations()

        n_qubits = max([qc.num_qubits for qc in self.circuit_truncations])
        d = 2**n_qubits
<<<<<<< HEAD
        # self.observation_space = Box(
        #     low=np.array([0, 0] + [-5] * d**2, dtype=np.float32),
        #     high=np.array([1, 1] + [5] * d**2, dtype=np.float32),
        # )
        self.observation_space = Box(low=np.array([0, 0], dtype=np.float32),
                                      high=np.array([1, 1], dtype=np.float32))
=======
        self.observation_space = Box(
            low=np.array([0, 0] + [-5] * d**2, dtype=np.float32),
            high=np.array([1, 1] + [5] * d**2, dtype=np.float32),
        )
        self.observation_space = Box(
            low=np.array([0, 0], dtype=np.float32),
            high=np.array([1, 1], dtype=np.float32),
        )
>>>>>>> 6a0f9c18
        # Storing data
        set_primitives_transpile_options(
            self.estimator,
            self.fidelity_checker,
            self.layout[self._trunc_index],
            False,
            self.physical_target_qubits + self.physical_neighbor_qubits,
        )
        self._reshape_target()

    def _generate_circuit_truncations(
        self,
    ) -> Tuple[List[QuantumCircuit], List[QuantumCircuit]]:
        """
        Generate truncated circuits for contextual gate calibration.
        This method looks for the target gate in the circuit context and replaces it by a custom gate,
        and performs an additional pruning step to keep only the operations that are relevant to the calibration,
        that is, the operations that are applied on the target register or its nearest neighbors and second nearest
        neighbors.

        :return: Tuple of lists of QuantumCircuits, the first list contains the custom circuits, the second list
            contains the baseline circuits (ideal circuits without custom gates)
        """
        custom_circuits, baseline_circuits = [
            [
                QuantumCircuit(self.tgt_register, self.nn_register, name=name + str(i))
                for i in range(self.tgt_instruction_counts)
            ]
            for name in ["c_circ_trunc_", "b_circ_trunc_"]
        ]
        # Build sub-circuit contexts: each circuit goes until target gate and preserves nearest neighbor operations
        for i in range(self.tgt_instruction_counts):  # Loop over target gates
            counts = 0
            for start_time, instruction in zip(
                self._op_start_times, self.circuit_context.data
            ):  # Loop over instructions in circuit context
                involves_target_qubits = any(
                    [
                        qubit in self.tgt_register or qubit in self.nn_register
                        for qubit in instruction.qubits
                    ]
                )

                if involves_target_qubits:
                    other_qubits = [
                        qubit
                        for qubit in instruction.qubits
                        if qubit not in self.tgt_register
                        and qubit not in self.nn_register
                        and qubit not in custom_circuits[i].qubits
                    ]
                else:
                    other_qubits = None

                # If instruction involves target or nn qubits and happens before target gate or at the same time
                if (
                    counts <= i or start_time <= self._target_instruction_timings[i]
                ) and involves_target_qubits:
                    if (
                        other_qubits
                    ):  # If instruction involves qubits not in target or nn register
                        last_reg_name = baseline_circuits[i].qregs[-1].name
                        # Add new register (adapt the name if necessary) to the circuit truncation
                        new_reg = QuantumRegister(
                            name=(
                                last_reg_name[:-1] + str(int(last_reg_name[-1]) + 1)
                                if last_reg_name[-1].isdigit()
                                else "anc_0"
                            ),
                            bits=other_qubits,
                        )
                        baseline_circuits[i].add_register(new_reg)
                        custom_circuits[i].add_register(new_reg)
                        # Add new register to the layout
                        for qubit in other_qubits:
                            if self.circuit_context.layout is not None:
                                self.layout[i].add(
                                    qubit,
                                    self.circuit_context.layout.initial_layout[qubit],
                                )
                            else:
                                self.layout[i].add(
                                    qubit, self.circuit_context.qubits.index(qubit)
                                )
                    baseline_circuits[i].append(instruction)

                    if instruction != self.target_instruction:
                        custom_circuits[i].append(instruction)
                    else:  # Add custom instruction in place of target gate
                        try:
                            self.parametrized_circuit_func(
                                custom_circuits[i],
                                self._parameters[counts],
                                self.tgt_register,
                                **self._func_args,
                            )
                        except TypeError:
                            raise TypeError("Failed to call parametrized_circuit_func")
                        counts += 1
            custom_circuits[i] = remove_unused_wires(custom_circuits[i])
            baseline_circuits[i] = remove_unused_wires(baseline_circuits[i])

        return (
            custom_circuits,
            baseline_circuits,
        )

    def store_benchmarks(self, params: np.array):
        """
        Method to store in lists all relevant data to assess performance of training (fidelity information)
        :param params: Batch of actions
        """
        n_actions = self.action_space.shape[-1]

        n_custom_instructions = (
            self._trunc_index + 1
        )  # Count custom instructions present in the current truncation
        benchmark_circ = self.circuit_truncations[self._trunc_index].copy(name="b_circ")
        baseline_circ = self.baseline_truncations[self._trunc_index]

        if (
            self.check_on_exp
        ):  # Perform real experiments to retrieve from measurement data fidelities
            # Assess circuit fidelity with ComputeUncompute algo
            try:
                job = self.fidelity_checker.run(
                    [benchmark_circ] * len(params),
                    [baseline_circ] * len(params),
                    values_1=params,
                )
                circuit_fidelities = job.result().fidelities
            except Exception as exc:
                self.close()
                raise exc

            self.circuit_fidelity_history.append(np.mean(circuit_fidelities))

        else:  # Perform ideal simulation at circuit or pulse level
            if self.abstraction_level == "circuit":
                # Calculate circuit fidelity with statevector simulation
                if isinstance(self.backend, AerBackend):
                    backend = self.backend
                elif self.backend is None:
                    backend = AerSimulator(method="statevector")
                else:
                    backend = AerSimulator.from_backend(
                        self.backend, method="density_matrix"
                    )

                benchmark_circ.save_density_matrix()
                states_result = backend.run(
                    benchmark_circ.decompose(),
                    parameter_binds=[
                        {
                            self._parameters[i][j]: params[:, i * n_actions + j]
                            for i in range(n_custom_instructions)
                            for j in range(n_actions)
                        }
                    ],
                ).result()
                output_states = [
                    states_result.data(i)["density_matrix"]
                    for i in range(self.batch_size)
                ]
                self.update_circuit_fidelity_history(output_states, baseline_circ)

            else:  # Pulse simulation
                # Calculate circuit fidelity with pulse simulation
                if isinstance(self.backend, DynamicsBackend) and isinstance(
                    self.backend.options.solver, JaxSolver
                ):
                    # Jax compatible pulse simulation

                    output_states = np.array(self.backend.options.solver.batched_sims)[
                        :, 1, :
                    ]

                    output_states = [
                        projected_statevector(s, self.backend.options.subsystem_dims)
                        for s in output_states
                    ]

                    self.update_circuit_fidelity_history(output_states, baseline_circ)

                else:
                    raise NotImplementedError(
                        "Pulse simulation not yet implemented for this backend"
                    )
        print("Fidelity stored", self.circuit_fidelity_history[-1])

    def reset(
        self,
        *,
        seed: Optional[int] = None,
        options: Optional[Dict[str, Any]] = None,
    ) -> tuple[ObsType, dict[str, Any]]:
        """Reset the Environment, chooses a new input state"""
        super().reset(seed=seed)

        self._param_values = create_array(
            self.tgt_instruction_counts, self.batch_size, self.action_space.shape[0]
        )
        self._inside_trunc_tracker = 0
        skip_transpilation = False
        if self._trunc_index != self._select_trunc_index():
            set_primitives_transpile_options(
                self.estimator,
                self.fidelity_checker,
                self.layout[self._trunc_index],
                skip_transpilation,
                self.physical_target_qubits + self.physical_neighbor_qubits,
            )
        return self._get_obs(), self._get_info()

    def step(
        self, action: ActType
    ) -> tuple[ObsType, SupportsFloat, bool, bool, dict[str, Any]]:
        # trunc_index tells us which circuit truncation should be trained
        # Dependent on global_step and method select_trunc_index
        trunc_index = self._trunc_index = self._select_trunc_index()

        # Figure out if in middle of param loading or should compute the final reward (step_status < trunc_index or ==)
        step_status = self._inside_trunc_tracker
        self._step_tracker += 1

        if self._episode_ended:
            terminated = True
            return (
                self.reset()[0],
                np.zeros(self.batch_size),
                terminated,
                False,
                self._get_info(),
            )

        if trunc_index >= self.tgt_instruction_counts:
            # raise IndexError(f"Circuit does contain only {self.tgt_instruction_counts} target gates and step"
            #                  f" function tries to access gate nb {trunc_index} ")
            truncated = True
            return (
                self.reset()[0],
                np.zeros(self.batch_size),
                False,
                truncated,
                self._get_info(),
            )

        params, batch_size = np.array(action), len(np.array(action))
        if batch_size != self.batch_size:
            raise ValueError(
                f"Action batch size {batch_size} does not match environment batch size {self.batch_size}"
            )
        self._param_values[trunc_index][step_status] = params
        params = np.reshape(
            np.vstack([param_set for param_set in self._param_values[trunc_index]]),
            (self.batch_size, (trunc_index + 1) * self.action_space.shape[-1]),
        )
        if step_status < trunc_index:  # Intermediate step within the circuit truncation
            self._inside_trunc_tracker += 1
            terminated = False

            if self._intermediate_rewards:
                reward_table = self.perform_action(params)
                obs = reward_table  # Set observation to obtained reward (might not be the smartest choice here)
                return obs, reward_table, terminated, False, self._get_info()
            else:
                return (
                    self._get_obs(),
                    np.zeros(batch_size),
                    terminated,
                    False,
                    self._get_info(),
                )

        else:
            terminated = self._episode_ended = True
            reward_table = self.perform_action(params)
            if self._intermediate_rewards:
                obs = reward_table
            else:
                obs = self._get_obs()

            # Using Negative Log Error as the Reward
            optimal_error_precision = 1e-6
            max_fidelity = 1.0 - optimal_error_precision
            reward = np.clip(reward_table, a_min=0.0, a_max=max_fidelity)
            reward = -np.log(1.0 - reward)

            return obs, reward, terminated, False, self._get_info()

    def _select_trunc_index(self):
        if self._intermediate_rewards:
            return self.step_tracker % self.tgt_instruction_counts
        else:
            return np.min(
                [
                    self._step_tracker // self.training_steps_per_gate,
                    self.tgt_instruction_counts - 1,
                ]
            )

    def episode_length(self, global_step: int):
        """
        Method to retrieve the length of the current episode, i.e. the gate instance that should be calibrated
        """
        assert (
            global_step == self.step_tracker
        ), "Given step not synchronized with internal environment step counter"
        return 1  # + self._select_trunc_index()

    def _get_info(self) -> Any:
        step = self._episode_tracker
        if self._episode_ended:
            if self.do_benchmark():
                info = {
                    "reset_stage": False,
                    "step": step,
                    "average return": np.mean(self.reward_history, axis=1)[-1],
                    "circuit fidelity": self.circuit_fidelity_history[-1],
                    "max return": np.max(np.mean(self.reward_history, axis=1)),
                    "max circuit fidelity": np.max(self.circuit_fidelity_history),
                    "arg max return": np.argmax(np.mean(self.reward_history, axis=1)),
                    "arg max circuit fidelity": np.argmax(
                        self.circuit_fidelity_history
                    ),
                    "optimal action": self._optimal_action,
                    "truncation_index": self._trunc_index,
                    "input_state": self.target["input_states"][self._trunc_index][
                        self._index_input_state
                    ]["circuit"].name,
                }
            else:
                info = {
                    "reset_stage": False,
                    "step": step,
                    "average return": np.mean(self.reward_history, axis=1)[-1],
                    "max return": np.max(np.mean(self.reward_history, axis=1)),
                    "arg_max return": np.argmax(np.mean(self.reward_history, axis=1)),
                    "optimal action": self._optimal_action,
                    "truncation_index": self._trunc_index,
                    "input_state": self.target["input_states"][self._trunc_index][
                        self._index_input_state
                    ]["circuit"].name,
                }
        else:
            info = {
                "reset_stage": self._inside_trunc_tracker == 0,
                "step": step,
                "gate_index": self._inside_trunc_tracker,
                "input_state": self.target["input_states"][self._trunc_index][
                    self._index_input_state
                ]["circuit"].name,
                "truncation_index": self._trunc_index,
            }
        return info

    def retrieve_observables_and_input_states(self, qc: QuantumCircuit):
        raise NotImplementedError(
            "This method is not implemented for this class"
            " (Reason: channel characteristic function for whole context is too large"
        )

    def clear_history(self) -> None:
        """Reset all counters related to training"""
        self.step_tracker = 0
        self._episode_tracker = 0
        self.qc_history.clear()
        self.action_history.clear()
        self.reward_history.clear()
        self.avg_fidelity_history.clear()
        self.process_fidelity_history.clear()
        self.built_unitaries.clear()
        self.circuit_fidelity_history.clear()

    @property
    def done(self):
        return self._episode_ended

    @property
    def fidelity_history(self):
        return self.circuit_fidelity_history

    @property
    def training_steps_per_gate(self):
        return self._training_steps_per_gate

    @training_steps_per_gate.setter
    def training_steps_per_gate(self, nb_of_steps: int):
        try:
            assert nb_of_steps > 0 and isinstance(nb_of_steps, int)
            self._training_steps_per_gate = nb_of_steps
        except AssertionError:
            raise ValueError("Training steps number should be positive integer.")

    def __repr__(self):
        string = QuantumEnvironment.__repr__(self)
        string += f"Number of target gates in circuit context: {self.tgt_instruction_counts}\n"
        return string

    def update_circuit_fidelity_history(self, output_states, baseline_circ):
        batched_dm = DensityMatrix(
            np.mean(
                [state.to_operator().to_matrix() for state in output_states],
                axis=0,
            )
        )
        batched_circuit_fidelity = state_fidelity(
            batched_dm, Statevector(baseline_circ)
        )
        self.circuit_fidelity_history.append(batched_circuit_fidelity)

    def _add_ecr_gate(self, basis_gates: Optional[List[str]] = None, coupling_map=None):
        """
        Add ECR gate to basis gates if not present
        :param basis_gates: Basis gates of the backend
        :param coupling_map: Coupling map of the backend
        """
        if "ecr" not in basis_gates and self.backend.num_qubits > 1:
            target = self.backend.target
            target.add_instruction(
                ECRGate(),
                properties={qubits: None for qubits in coupling_map.get_edges()},
            )
            cals = Calibrations.from_backend(
                self.backend,
                [
                    FixedFrequencyTransmon(["x", "sx"]),
                    EchoedCrossResonance(["cr45p", "cr45m", "ecr"]),
                ],
                add_parameter_defaults=True,
            )

            for qubit_pair in coupling_map.get_edges():
                if target.has_calibration("cx", qubit_pair):
                    default_params, _, _ = get_ecr_params(self.backend, qubit_pair)
                    error = self.backend.target["cx"][qubit_pair].error
                    target.update_instruction_properties(
                        "ecr",
                        qubit_pair,
                        InstructionProperties(
                            error=error,
                            calibration=cals.get_schedule(
                                "ecr", qubit_pair, default_params
                            ),
                        ),
                    )
            basis_gates.append("ecr")
            for i, gate in enumerate(basis_gates):
                if gate == "cx":
                    basis_gates.pop(i)
            # raise ValueError("Backend must carry 'ecr' as basis_gate for transpilation, will change in the
            # future")

    def _reshape_target(self):
        """
        Reshape target state for fidelity estimation for all circuit truncations and which include nearest neighbors
        in computation of target states
        """
        # self._chi_gate = [_calculate_chi_target(Operator(qc)) for qc in self.baseline_truncations]
        self.target["input_states"] = [
            [
                {"circuit": PauliPreparationBasis().circuit(s)}
                for s in product(range(4), repeat=circ.num_qubits)
            ]
            for circ in self.baseline_truncations
        ]

        for i, input_states in enumerate(self.target["input_states"]):
            baseline_circuit = self.baseline_truncations[i]
            for j, input_state in enumerate(input_states):
                input_state["dm"] = DensityMatrix(input_state["circuit"])
                state_target_circuit = baseline_circuit.compose(
                    input_state["circuit"], front=True
                )
                input_state["target_state"] = {
                    "dm": (
                        DensityMatrix(state_target_circuit)
                        # if state_target_circuit.num_qubits == self.tgt_register.size
                        # else partial_trace(
                        #     Statevector(state_target_circuit),
                        #     list(
                        #         range(
                        #             self.tgt_register.size,
                        #             state_target_circuit.num_qubits,
                        #         )
                        #     ),
                        # )
                    ),
                    "circuit": state_target_circuit,
                    "target_type": "state",
                }
                input_state["target_state"]["Chi"] = _calculate_chi_target(
                    input_state["target_state"]["dm"]
                )
                if np.round(np.sum(input_state["target_state"]["Chi"] ** 2), 6) != 1.0:
                    print("Found non-normalized target state")
                    print(
                        "Chi vector norm:",
                        np.round(np.sum(input_state["target_state"]["Chi"] ** 2), 6),
                    )
                    print(
                        "Target state purity:",
                        input_state["target_state"]["dm"].purity(),
                    )
                    print("Truncation index:", i)
                    print("Input state index:", j)<|MERGE_RESOLUTION|>--- conflicted
+++ resolved
@@ -190,23 +190,13 @@
 
         n_qubits = max([qc.num_qubits for qc in self.circuit_truncations])
         d = 2**n_qubits
-<<<<<<< HEAD
+        
         # self.observation_space = Box(
         #     low=np.array([0, 0] + [-5] * d**2, dtype=np.float32),
         #     high=np.array([1, 1] + [5] * d**2, dtype=np.float32),
         # )
         self.observation_space = Box(low=np.array([0, 0], dtype=np.float32),
                                       high=np.array([1, 1], dtype=np.float32))
-=======
-        self.observation_space = Box(
-            low=np.array([0, 0] + [-5] * d**2, dtype=np.float32),
-            high=np.array([1, 1] + [5] * d**2, dtype=np.float32),
-        )
-        self.observation_space = Box(
-            low=np.array([0, 0], dtype=np.float32),
-            high=np.array([1, 1], dtype=np.float32),
-        )
->>>>>>> 6a0f9c18
         # Storing data
         set_primitives_transpile_options(
             self.estimator,
